"""
Utilities to support blech_clust processing
"""
import easygui
import os
import glob
import json
import pandas as pd
import sys
from datetime import datetime

class Tee:
    """Tee output to both stdout/stderr and a log file"""
    def __init__(self, data_dir, name='output.log'):
        self.log_path = os.path.join(data_dir, name)
        self.file = open(self.log_path, 'a')
        self.stdout = sys.stdout
        self.stderr = sys.stderr
        sys.stdout = self
        sys.stderr = self

    def write(self, data):
        self.file.write(data)
        self.stdout.write(data)
        self.file.flush()
<<<<<<< HEAD

=======
        self.stdout.flush()
        
>>>>>>> 09aa6776
    def flush(self):
        self.file.flush()

    def close(self):
        sys.stdout = self.stdout
        sys.stderr = self.stderr
        self.file.close()

class path_handler():

    def __init__(self):
        self.home_dir = os.getenv('HOME')
        file_path = os.path.abspath(__file__)
        blech_clust_dir =  ('/').join(file_path.split('/')[:-2])
        self.blech_clust_dir = blech_clust_dir


class pipeline_graph_check():
    """
    Check that parent scripts executed properly before running child scripts

    1) Check that computation graph is present
    2) Check that all scripts mentioned in computation graph are present
    3) For current run script, check that previous run script is present and executed successfully
    4) If prior exeuction is not present or failed, generate warning, give user option to override, else exit
    """

    def __init__(self, data_dir):
        self.data_dir = data_dir
        self.tee = Tee(data_dir)
        self.load_graph()
        self.get_git_info()
        self.check_graph()

    def get_git_info(self):
        """
        Get branch and commit info, and print
        If not in git repo, print warning
        """
        if not hasattr(self, 'blech_clust_dir'):
            print('Run load_graph() first')
            exit()
        pwd = os.getcwd()
        # Change to blech_clust directory
        os.chdir(self.blech_clust_dir)
        git_branch = os.popen('git rev-parse --abbrev-ref HEAD').read().strip()
        git_commit = os.popen('git rev-parse HEAD').read().strip()
        if git_branch == '' or git_commit == '':
            print('Not in git repository, please clone blech_clust rather than downloading zip') 
        self.git_str = f'Git branch: {git_branch}\nGit commit: {git_commit}'
        # change back to original directory
        os.chdir(pwd)

    def load_graph(self):
        """
        Load computation graph from file, if file is present
        """
        this_path_handler = path_handler()
        self.blech_clust_dir = this_path_handler.blech_clust_dir
        # self.blech_clust_dir = '/home/abuzarmahmood/Desktop/blech_clust'
        graph_path = os.path.join(
                self.blech_clust_dir,
                'params',
                'dependency_graph.json')
        if os.path.exists(graph_path):
            with open(graph_path, 'r') as graph_file_connect:
                self.graph = json.load(graph_file_connect)['graph']
        else:
            raise FileNotFoundError(f'Dependency graph not found, looking for {graph_path}')

    def make_full_path(self, x, dir_name):
        return os.path.join(self.blech_clust_dir, dir_name, x)

    def check_graph(self):
        """
        Check that all scripts mentioned in computation graph are present
        Also, flatten out the graph for easier checking downstream
        """
        # First, flatten out the graph and get all keys and values
        # First level = directories
        # Second level = parent scripts : child scripts
        directory_names = list(self.graph.keys())
        directories = [self.graph[x] for x in directory_names]
        flat_graph = {}
        all_files = []

        for dir_name, this_dir in zip(directory_names, directories):
            for this_parent, this_children in this_dir.items():
                this_parent_full = self.make_full_path(this_parent, dir_name)
                all_files.append(this_parent_full)
                if type(this_children) == list:
                    this_children_full = [self.make_full_path(x, dir_name) for x in this_children]
                    for this_child in this_children_full:
                        all_files.append(this_child)
                else:
                    this_children_full = self.make_full_path(this_children, dir_name)
                    all_files.append(this_children_full)
                flat_graph[this_parent_full] = this_children_full

        self.flat_graph = flat_graph

        # Now check that all files are present
        all_files_present = [os.path.exists(x) for x in all_files]
        if all(all_files_present):
            return True
        else:
            missing_files = [x for x, y in zip(all_files, all_files_present) if not y]
            raise FileNotFoundError(f'Missing files ::: {missing_files}')

    def check_previous(self, script_path):
        """
        Check that previous run script is present and executed successfully
        """
        # Check that script_path is present in flat_graph
        if script_path in self.flat_graph.keys():
            # Check that parent script is present in log
            parent_script = self.flat_graph[script_path]
            # If parent_script is not list, convert to list
            if type(parent_script) != list:
                parent_script = [parent_script]
            # Check that parent script is present in log
            self.log_path = os.path.join(self.data_dir, 'execution_log.json')
            if os.path.exists(self.log_path):
                with open(self.log_path, 'r') as log_file_connect:
                    log_dict = json.load(log_file_connect)
                if any([x in log_dict['completed'].keys() for x in parent_script]):
                    return True
                else:
                    raise ValueError(f'Parent script [{parent_script}] not found in log')
        else:
            raise ValueError(f'Script path [{script_path}] not found in flat graph')

    def write_to_log(self, script_path, type = 'attempted'):
        """
        Write to log file

        type = 'attempted' : script was attempted
        type = 'completed' : script was completed
        """
        if not hasattr(self, 'git_str'):
            raise ValueError('Run get_git_info() first')
        self.log_path = os.path.join(self.data_dir, 'execution_log.json')
        current_datetime = datetime.now().strftime('%Y-%m-%d %H:%M:%S')
        if os.path.exists(self.log_path):
            with open(self.log_path, 'r') as log_file_connect:
                log_dict = json.load(log_file_connect)
        else:
            log_dict = {}
        if type == 'attempted':
            if 'attempted' not in log_dict.keys():
                log_dict['attempted'] = {}
            log_dict['attempted'][script_path] = current_datetime
            print('============================================================')
            print(f'Attempting {os.path.basename(script_path)}, started at {current_datetime}')
            print(self.git_str)
            print('============================================================')
        elif type == 'completed':
            if 'completed' not in log_dict.keys():
                log_dict['completed'] = {}
            log_dict['completed'][script_path] = current_datetime
            print('============================================================')
            print(f'Completed {os.path.basename(script_path)}, ended at {current_datetime}')
            print('============================================================')
            # Close tee when completing
            if hasattr(self, 'tee'):
                self.tee.close()
        # log_dict[script_path] = current_datetime
        with open(self.log_path, 'w') as log_file_connect:
            json.dump(log_dict, log_file_connect, indent = 4)

def entry_checker(msg, check_func, fail_response):
    check_bool = False
    continue_bool = True
    exit_str = '"x" to exit :: '
    while not check_bool:
        msg_input = input(msg.join([' ',exit_str]))
        if msg_input == 'x':
            continue_bool = False
            break
        check_bool = check_func(msg_input)
        if not check_bool:
            print(fail_response)
    return msg_input, continue_bool


class imp_metadata():
    def __init__(self, args):
        self.dir_name = self.get_dir_name(args)
        self.get_file_list()
        self.get_hdf5_name()
        self.load_params()
        self.load_info()
        self.load_layout()

    def get_dir_name(self, args):
        if len(args) > 1:
            dir_name = os.path.abspath(args[1])
            if dir_name[-1] != '/':
                dir_name += '/'
        else:
            dir_name = easygui.diropenbox(msg = 'Please select data directory')
        return dir_name

    def get_file_list(self,):
        self.file_list = os.listdir(self.dir_name)

    def get_hdf5_name(self,):
        file_list = glob.glob(os.path.join(self.dir_name,'**.h5'))
        if len(file_list) > 0:
            self.hdf5_name = file_list[0]
        else:
            print('No HDF5 file found')

    def get_params_path(self,):
        file_list = glob.glob(os.path.join(self.dir_name,'**.params'))
        if len(file_list) > 0:
            self.params_file_path = file_list[0]
        else:
            print('No PARAMS file found')

    def get_layout_path(self,):
        file_list = glob.glob(os.path.join(self.dir_name,'**layout.csv'))
        if len(file_list) > 0:
            self.layout_file_path = file_list[0]
        else:
            print('No LAYOUT file found')

    def load_params(self,):
        self.get_params_path()
        if 'params_file_path' in dir(self):
            with open(self.params_file_path, 'r') as params_file_connect:
                self.params_dict = json.load(params_file_connect)

    def get_info_path(self,):
        file_list = glob.glob(os.path.join(self.dir_name,'**.info'))
        if len(file_list) > 0:
            self.info_file_path = file_list[0]
        else:
            print('No INFO file found')

    def load_info(self,):
        self.get_info_path()
        if 'info_file_path' in dir(self):
            with open(self.info_file_path, 'r') as info_file_connect:
                self.info_dict = json.load(info_file_connect)

    def load_layout(self,):
        self.get_layout_path()
        if 'layout_file_path' in dir(self):
            self.layout = pd.read_csv(self.layout_file_path, index_col = 0)<|MERGE_RESOLUTION|>--- conflicted
+++ resolved
@@ -23,12 +23,8 @@
         self.file.write(data)
         self.stdout.write(data)
         self.file.flush()
-<<<<<<< HEAD
-
-=======
         self.stdout.flush()
-        
->>>>>>> 09aa6776
+
     def flush(self):
         self.file.flush()
 
@@ -77,7 +73,7 @@
         git_branch = os.popen('git rev-parse --abbrev-ref HEAD').read().strip()
         git_commit = os.popen('git rev-parse HEAD').read().strip()
         if git_branch == '' or git_commit == '':
-            print('Not in git repository, please clone blech_clust rather than downloading zip') 
+            print('Not in git repository, please clone blech_clust rather than downloading zip')
         self.git_str = f'Git branch: {git_branch}\nGit commit: {git_commit}'
         # change back to original directory
         os.chdir(pwd)
