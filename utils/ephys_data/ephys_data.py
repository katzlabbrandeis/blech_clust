--- conflicted
+++ resolved
@@ -1847,10 +1847,7 @@
         ]
         seq_spikes_frame['spikes'] = 1
 
-<<<<<<< HEAD
         # Mark pre/post stimulus
-=======
->>>>>>> e7b6bff1
         seq_spikes_frame['post_stim'] = seq_spikes_frame['time_num'] >= stim_time
 
         # Get mean spikes per condition
