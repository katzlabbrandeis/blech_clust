"""
This module provides a class for streamlined electrophysiology data analysis, focusing on handling and analyzing data from multiple files. It includes features for automatic data loading, spike train and LFP data processing, firing rate calculation, digital input parsing, trial segmentation, region-based analysis, laser condition handling, and data quality checks.

- `ephys_data`: Main class for data handling and analysis.
  - `__init__`: Initializes the class with optional data directory.
  - `calc_stft`: Computes the Short-Time Fourier Transform (STFT) of a trial.
  - `parallelize`: Utilizes parallel processing to apply a function over an iterator.
  - `_calc_conv_rates`: Calculates firing rates using a convolution method.
  - `_calc_baks_rate`: Calculates firing rates using Bayesian Adaptive Kernel Smoother (BAKS).
  - `get_hdf5_path`: Finds the HDF5 file in the specified directory.
  - `convert_to_array`: Converts a list to a numpy array.
  - `remove_node`: Removes a node from an HDF5 file.
  - `extract_and_process`: Extracts and processes unit descriptors, spikes, firing rates, and LFPs.
  - `separate_laser_data`: Separates data into laser on and off conditions.
  - `get_unit_descriptors`: Extracts unit descriptors from an HDF5 file.
  - `check_laser`: Checks for the presence of laser trials.
  - `get_spikes`: Extracts spike arrays from HDF5 files.
  - `separate_laser_spikes`: Separates spike arrays into laser on and off conditions.
  - `extract_lfps`: Extracts LFPs from raw data files and saves them to HDF5.
  - `get_lfp_channels`: Extracts parsed LFP channels.
  - `get_lfps`: Initiates LFP extraction or retrieves LFP arrays from HDF5.
  - `separate_laser_lfp`: Separates LFP arrays into laser on and off conditions.
  - `firing_rate_method_selector`: Selects the method for firing rate calculation.
  - `get_firing_rates`: Converts spikes to firing rates.
  - `calc_palatability`: Calculates single neuron palatability from firing rates.
  - `separate_laser_firing`: Separates firing rates into laser on and off conditions.
  - `get_info_dict`: Loads information from a JSON file.
  - `get_region_electrodes`: Extracts electrodes for each region from a JSON file.
  - `get_region_units`: Extracts indices of units by region of electrodes.
  - `return_region_spikes`: Returns spikes for a specified brain region.
  - `get_region_firing`: Returns firing rates for a specified brain region.
  - `get_lfp_electrodes`: Extracts indices of LFP electrodes by region.
  - `get_stft`: Retrieves or calculates STFT and saves it to HDF5.
  - `return_region_lfps`: Returns LFPs for each region and region names.
  - `return_representative_lfp_channels`: Returns one electrode per region closest to the mean.
  - `get_mean_stft_amplitude`: Calculates the mean STFT amplitude for each region.
  - `get_trial_info_frame`: Loads trial information from a CSV file.
  - `sequester_trial_inds`: Sequesters trials into categories based on tastes and laser conditions.
  - `get_sequestered_spikes`: Sequesters spikes into categories based on tastes and laser conditions.
  - `get_sequestered_firing`: Sequesters firing rates into categories based on tastes and laser conditions.
  - `get_sequestered_data`: Sequesters both spikes and firing rates into categories based on tastes and laser conditions.
"""

import os
import warnings
import numpy as np
import tables
import copy
import multiprocessing as mp
from scipy.special import gamma
from scipy.stats import zscore, spearmanr
import scipy
import scipy.signal
import glob
import json
import easygui
from joblib import Parallel, delayed, cpu_count
from tqdm import tqdm
from itertools import product
from .BAKS import BAKS
from . import lfp_processing
from pprint import pprint as pp
import numpy as np
import pandas as pd
from sklearn.linear_model import LinearRegression

import sys  # noqa
from pathlib import Path  # noqa
script_path = Path(__file__)  # noqa
blech_dir = script_path.parent.parent  # noqa
sys.path.append(str(blech_dir))  # noqa
from utils import makeRaisedCosBasis as mrcb  # noqa

#  ______       _                      _____        _
# |  ____|     | |                    |  __ \      | |
# | |__   _ __ | |__  _   _ ___ ______| |  | | __ _| |_ __ _
# |  __| | '_ \| '_ \| | | / __|______| |  | |/ _` | __/ _` |
# | |____| |_) | | | | |_| \__ \      | |__| | (_| | || (_| |
# |______| .__/|_| |_|\__, |___/      |_____/ \__,_|\__\__,_|
#        | |           __/ |
#        |_|          |___/

"""
ephys_data.py - Class for streamlined electrophysiology data analysis

This module provides a class for analyzing electrophysiology data from multiple files.
The class provides containers and functions for data analysis with automatic loading
capabilities.

Key Features:
    - Automatic data loading from specified files
    - Spike train and LFP data processing
    - Firing rate calculation with multiple methods
    - Digital input parsing and trial segmentation
    - Region-based analysis for multi-region recordings
    - Laser condition handling for optogenetic experiments
    - Data quality checks and visualization

Classes:
    ephys_data: Main class for data handling and analysis

Dependencies:
    - numpy, scipy, tables, pandas
    - BAKS (Bayesian Adaptive Kernel Smoother)
    - Custom LFP processing utilities

Usage:
    >>> from utils.ephys_data.ephys_data import ephys_data
    >>> # Initialize with data directory
    >>> data = ephys_data(data_dir='/path/to/data')
    >>>
    >>> # Load and process data
    >>> data.get_unit_descriptors()  # Get unit information
    >>> data.get_spikes()           # Extract spike data
    >>> data.get_firing_rates()     # Calculate firing rates
    >>> data.get_lfps()            # Extract LFP data
    >>>
    >>> # Access processed data
    >>> spikes = data.spikes       # Access spike data
    >>> firing = data.firing_array # Access firing rate data
    >>> lfps = data.lfp_array     # Access LFP data
    >>>
    >>> # Region-based analysis
    >>> data.get_region_units()    # Get units by brain region
    >>> region_spikes = data.return_region_spikes('region_name')
    >>>
    >>> # Handle laser conditions (if present)
    >>> data.check_laser()         # Check for laser trials
    >>> data.separate_laser_data() # Split data by laser condition

Installation:
    Required packages can be installed via pip:
    $ pip install numpy scipy tables pandas tqdm matplotlib
"""

# def fit_basis(basis_funcs, wanted_dat):
#     """
#     Fit basis functions to data
#
#     args:
#         basis_funcs: n_basis x n matrix of basis functions
#         wanted_dat: n x 1 vector of data to fit
#
#     returns:
#         fit: n x 1 vector of fitted data
#     """
#     lr = LinearRegression()
#     lr.fit(basis_funcs.T, wanted_dat)
#     fit = lr.predict(basis_funcs.T)
#     return fit


def fit_basis(basis_funcs, wanted_dat):
    """
    Fit basis functions to data

    args:
        basis_funcs: n_basis x n matrix of basis functions
        wanted_dat: array of spike_trains with last dimension as time
    returns:
        fit: predicted firing rates with same shape as wanted_dat
    """
    pred_basis_coeffs = np.tensordot(
        wanted_dat,
        basis_funcs,
        axes=(-1, -1)
    )

    pred_rates = np.tensordot(
        pred_basis_coeffs,
        basis_funcs,
        axes=(-1, 0)
    )

    return pred_rates


class ephys_data():

    ######################
    # Define static methods
    #####################

    @staticmethod
    def calc_stft(
        trial,
        max_freq,
        time_range_tuple,
        Fs,
        signal_window,
        window_overlap
    ):
        """
        trial : 1D array
        max_freq : where to lob off the transform
        time_range_tuple : (start,end) in seconds, time_lims of spectrogram
                                from start of trial snippet`
        Fs : sampling rate
        signal_window : window size for spectrogram
        window_overlap : overlap between windows
        """
        f, t, this_stft = scipy.signal.stft(
            scipy.signal.detrend(trial),
            fs=Fs,
            window='hann',
            nperseg=signal_window,
            noverlap=signal_window-(signal_window-window_overlap))
        this_stft = this_stft[np.where(f < max_freq)[0]]
        this_stft = this_stft[:, np.where((t >= time_range_tuple[0]) *
                                          (t < time_range_tuple[1]))[0]]
        fin_freq = f[f < max_freq]
        fin_t = t[np.where((t >= time_range_tuple[0])
                           * (t < time_range_tuple[1]))]
        return fin_freq, fin_t, this_stft

    # Calculate absolute and phase
    @staticmethod
    def parallelize(func, iterator):
        return Parallel(n_jobs=mp.cpu_count()-2)(delayed(func)(this_iter) for this_iter in tqdm(iterator))

    @staticmethod
    def _calc_basis_rates(
            spike_array,
            stim_t,
            pre_stim,
            post_stim,
    ):
        """
        spike_array :: params :: N-D array with time as last dimension
        stim_t :: params :: Time of stimulus onset (in ms)
        pre_stim :: params :: Time to include before stimulus (in ms)
        post_stim :: params :: Time to include after stimulus (in ms)
        """

        n_post_basis = int(post_stim//100)
        n_pre_basis = int(pre_stim//100)
        n_total_basis = n_pre_basis + n_post_basis

        sig_ctrs, sig_dctrs = mrcb.gen_spread(
            post_stim, n_post_basis, spread='sigmoid', a=0.0025, b=750)
        stim_sigmoid_basis_funcs = mrcb.gen_raised_cosine_basis(
            post_stim, sig_ctrs, sig_dctrs)
        pre_stim_basis_params = mrcb.gen_spread(
            pre_stim, n_pre_basis, spread='linear')
        pre_stim_basis = mrcb.gen_raised_cosine_basis(
            pre_stim, *pre_stim_basis_params)
        full_basis = np.zeros((n_total_basis-1, pre_stim + post_stim))
        sigmoid_basis_funcs = full_basis.copy()
        sigmoid_basis_funcs[:n_pre_basis, 0:pre_stim] = pre_stim_basis
        sigmoid_basis_funcs[n_pre_basis-1:,
                            pre_stim:] = stim_sigmoid_basis_funcs

        return fit_basis(sigmoid_basis_funcs, spike_array)

        # taste_array = self.spikes[0].copy()
        #
        # pred_basis_coeffs = np.tensordot(
        #     taste_array,
        #     sigmoid_basis_funcs,
        #     axes=(-1, -1)
        #     )
        #
        # pred_rates = np.tensordot(
        #     pred_basis_coeffs,
        #     sigmoid_basis_funcs,
        #     axes=(-1, 0)
        #     )
        #
        # vz.firing_overview(
        #         pred_rates.swapaxes(0,1),
        #         )
        # plt.show()
        #
        # plt.plot(
        #         pred_rates.mean(axis=0

        # sigmoid_fit = np.stack([fit_basis(sigmoid_basis_funcs, this_trial)
        #                        for this_trial in wanted_dat])

        # # Add bias to sigmoid basis functions
        # bias_vec = np.ones((1, sigmoid_basis_funcs.shape[1]))
        # sigmoid_basis_funcs = np.concatenate((bias_vec, sigmoid_basis_funcs))

        # t = np.arange(spike_array.shape[-1])
        # array_inds = list(np.ndindex((spike_array.shape[:-1])))
        # firing_rate_array = np.zeros((*spike_array.shape[:-1], len(t)))
        # for this_inds in tqdm(array_inds):
        #     this_firing = fit_basis(sigmoid_basis_funcs, spike_array[this_inds])
        #     firing_rate_array[this_inds] = this_firing
        # return firing_rate_array

    @staticmethod
    def _calc_conv_rates(step_size, window_size, dt, spike_array):
        """
        step_size
        window_size :: params :: In milliseconds. For moving window firing rate
                                calculation
        sampling_rate :: params :: In ms, To calculate total number of bins
        spike_array :: params :: N-D array with time as last dimension
        """

        if np.sum([step_size % dt, window_size % dt]) > 1e-14:
            raise Exception('Step size and window size must be integer multiples'
                            ' of the inter-sample interval')

        fin_step_size, fin_window_size = \
            int(step_size/dt), int(window_size/dt)
        total_time = spike_array.shape[-1]

        bin_inds = (0, fin_window_size)
        total_bins = int(
            (total_time - fin_window_size + 1) / fin_step_size) + 1
        bin_list = [(bin_inds[0]+step, bin_inds[1]+step)
                    for step in np.arange(total_bins)*fin_step_size]

        firing_rate = np.empty((spike_array.shape[0],
                                spike_array.shape[1], total_bins))

        for bin_inds in bin_list:
            firing_rate[..., bin_inds[0]//fin_step_size] = \
                np.sum(spike_array[..., bin_inds[0]:bin_inds[1]], axis=-1)

        return firing_rate

    @staticmethod
    def _calc_baks_rate(resolution, dt, spike_array):
        """
        resolution : resolution of output firing rate (sec)
        dt : resolution of input spike trains (sec)
        """
        t = np.arange(0, spike_array.shape[-1]*dt, resolution)
        array_inds = list(np.ndindex((spike_array.shape[:-1])))
        spike_times = [np.where(spike_array[this_inds])[0]*dt
                       for this_inds in array_inds]

        firing_rates = [BAKS(this_spike_times, t)
                        for this_spike_times in tqdm(spike_times)]

        # Put back into array
        firing_rate_array = np.zeros((*spike_array.shape[:-1], len(t)))
        for this_inds, this_firing in zip(array_inds, firing_rates):
            firing_rate_array[this_inds] = this_firing
        return firing_rate_array

    @staticmethod
    def get_hdf5_path(data_dir):
        """
        Look for the hdf5 file in the directory
        """
        hdf5_path = glob.glob(
            os.path.join(data_dir, '**.h5'))
        if not len(hdf5_path) > 0:
            raise Exception('No HDF5 file detected')
        elif len(hdf5_path) > 1:
            selection_list = ['{}) {} \n'.format(num, os.path.basename(file))
                              for num, file in enumerate(hdf5_path)]
            selection_string = \
                'Multiple HDF5 files detected, please select a number:\n{}'.\
                format("".join(selection_list))
            file_selection = input(selection_string)
            return hdf5_path[int(file_selection)]
        else:
            return hdf5_path[0]

    # Convert list to array
    @staticmethod
    def convert_to_array(iterator, iter_inds):
        temp_array =\
            np.empty(
                tuple((*(np.max(np.array(iter_inds), axis=0) + 1),
                       *iterator[0].shape)),
                dtype=np.dtype(iterator[0].flatten()[0]))
        for iter_num, this_iter in enumerate(tqdm(iter_inds)):
            temp_array[this_iter] = iterator[iter_num]
        return temp_array

    @staticmethod
    def remove_node(path_to_node, hf5):
        if path_to_node in hf5:
            hf5.remove_node(
                os.path.dirname(path_to_node), os.path.basename(path_to_node))

    ####################
    # Initialize instance
    ###################

    def __init__(self,
                 data_dir=None):
        """
        data_dirs : where to look for hdf5 file
            : get_data() loads data from this directory
        """
        self.lfp_processing = lfp_processing

        if data_dir is None:
            self.data_dir = easygui.diropenbox(
                'Please select directory with HDF5 file')
        else:
            self.data_dir = data_dir
            self.hdf5_path = self.get_hdf5_path(data_dir)
            self.hdf5_name = os.path.basename(self.hdf5_path)

            # self.spikes = None

        # Create environemnt variable to allow program to know
        # if file is currently accessed
        # Created for multiprocessing of fits
        # os.environ[self.hdf5_name]="0"

        self.firing_rate_params = {
            'type':   None,
            'step_size':   None,
            'window_size':   None,
            'dt':   None,
            'baks_resolution': None,
            'baks_dt': None
        }

        self.lfp_params = {
            'freq_bounds': None,
            'sampling_rate': None,
            'taste_signal_choice': None,
            'fin_sampling_rate': None,
            'trial_durations': None
        }

        self.default_firing_params = {
            'type':   'conv',
            'step_size':   25,
            'window_size':   250,
            'dt':   1,
            'baks_resolution': 25e-3,
            'baks_dt':   1e-3
        }

        self.default_lfp_params = {
            'freq_bounds': [1, 300],
            'sampling_rate': 30000,
            'taste_signal_choice': 'Start',
            'fin_sampling_rate': 1000,
            'trial_durations': [2000, 5000]
        }

        # Resolution has to be increased for phase of higher frequencies
        # Can be passed as kwargs to "calc_stft"
        self.stft_params = {
            'Fs': 1000,
            'signal_window': 500,
            'window_overlap': 499,
            'max_freq': 20,
            'time_range_tuple': (0, 5)
        }

    # class access:
    #    def __init__(self, key_name):
    #        os.environ[key_name] = '0'

    #    def check(self):
    #        access_bool =

    def extract_and_process(self):
        self.get_unit_descriptors()
        self.get_spikes()
        self.get_firing_rates()
        self.get_lfps()

    def separate_laser_data(self):
        self.separate_laser_spikes()
        self.separate_laser_firing()
        self.separate_laser_lfp()

    def get_unit_descriptors(self):
        """
        Extract unit descriptors from HDF5 file
        """
        with tables.open_file(self.hdf5_path, 'r+') as hf5_file:
            self.unit_descriptors = hf5_file.root.unit_descriptor[:]

    def check_laser(self):
        with tables.open_file(self.hdf5_path, 'r+') as hf5:
            dig_in_list = \
                [x for x in hf5.list_nodes('/spike_trains')
                 if 'dig_in' in x.__str__()]

            # Mark whether laser exists or not
            self.laser_durations_exists = sum([dig_in.__contains__('laser_durations')
                                               for dig_in in dig_in_list]) > 0

            # If it does, pull out laser durations
            if self.laser_durations_exists:
                self.laser_durations = [dig_in.laser_durations[:]
                                        for dig_in in dig_in_list]

                non_zero_laser_durations = np.sum(self.laser_durations) > 0

            # If laser_durations exists, only non_zero durations
            # will indicate laser
            # If it doesn't exist, then mark laser as absent
            if self.laser_durations_exists:
                if non_zero_laser_durations:
                    self.laser_exists = True
                else:
                    self.laser_exists = False
            else:
                self.laser_exists = False

    def get_spikes(self):
        """
        Extract spike arrays from specified HD5 files
        """
        print('Loading spikes')
        with tables.open_file(self.hdf5_path, 'r+') as hf5:
            if '/spike_trains' in hf5:
                dig_in_list = \
                    [x for x in hf5.list_nodes('/spike_trains')
                     if 'dig_in' in x.__str__()]
                self.dig_in_name_list = [x._v_name for x in dig_in_list]
                self.dig_in_num_list = [int(x.split('_')[-1])
                                        for x in self.dig_in_name_list]
            else:
                raise Exception('No spike trains found in HF5')

            print('Spike trains loaded from following dig-ins')
            print(
                "\n".join([f'{i}. {x}' for i, x in enumerate(self.dig_in_name_list)]))
            # list of length n_tastes, each element is a 3D array
            # array dimensions are (n_trials, n_neurons, n_timepoints)
            self.spikes = [dig_in.spike_array[:] for dig_in in dig_in_list]

    def separate_laser_spikes(self):
        """
        Separate spike arrays into laser on and off conditions
        """
        if 'laser_exists' not in dir(self):
            self.check_laser()
        if 'spikes' not in dir(self):
            self.get_spikes()
        if self.laser_exists:
            self.on_spikes = np.array([taste[laser > 0] for taste, laser in
                                       zip(self.spikes, self.laser_durations)])
            self.off_spikes = np.array([taste[laser == 0] for taste, laser in
                                        zip(self.spikes, self.laser_durations)])
        else:
            raise Exception('No laser trials in this experiment')

    def extract_lfps(self):
        """
        Wrapper function to extract LFPs from raw data files and save to HDF5
        Loads relevant information for .info file
        """
        json_path = glob.glob(os.path.join(self.data_dir, "**.info"))[0]
        if os.path.exists(json_path):
            json_dict = json.load(open(json_path, 'r'))
            taste_dig_ins = json_dict['taste_params']['dig_ins']
        else:
            raise Exception("Cannot find json file. Make sure it's present")
        # Add final argument to argument list
        if None in self.lfp_params.values():
            print('No LFP params found...using default LFP params')
            self.lfp_params = self.default_lfp_params
        self.lfp_params.update({'dig_in_list': taste_dig_ins})
        lfp_processing.extract_lfps(self.data_dir, **self.lfp_params)

    def get_lfp_channels(self):
        """
        Extract Parsed_LFP_channels
        This is done separately from "get_lfps" to avoid
        the overhead of reading the large lfp arrays
        """
        with tables.open_file(self.hdf5_path, 'r+') as hf5:
            if '/Parsed_LFP_channels' not in hf5:
                extract_bool = True
            else:
                extract_bool = False

        if extract_bool:
            self.extract_lfps()

        with tables.open_file(self.hdf5_path, 'r+') as hf5:
            self.parsed_lfp_channels = \
                hf5.root.Parsed_LFP_channels[:]

    def get_lfps(self, re_extract=False):
        """
        Wrapper function to either
        - initiate LFP extraction, or
        - pull LFP arrays from HDF5 file
        """
        with tables.open_file(self.hdf5_path, 'r+') as hf5:

            if ('/Parsed_LFP' not in hf5) or (re_extract == True):
                extract_bool = True
            else:
                extract_bool = False

        if extract_bool:
            self.extract_lfps()

        with tables.open_file(self.hdf5_path, 'r+') as hf5:
            lfp_nodes = [node for node in hf5.list_nodes('/Parsed_LFP')
                         if 'dig_in' in node.__str__()]
            # Account for parsed LFPs being different
            self.lfp_array = np.asarray([node[:] for node in lfp_nodes])
            self.all_lfp_array = \
                self.lfp_array.\
                swapaxes(1, 2).\
                reshape(-1, self.lfp_array.shape[1],
                        self.lfp_array.shape[-1]).\
                swapaxes(0, 1)

    def separate_laser_lfp(self):
        """
        Separate spike arrays into laser on and off conditions
        """
        if 'laser_exists' not in dir(self):
            self.check_laser()
        if 'lfp_array' not in dir(self):
            self.get_lfps()
        if self.laser_exists:
            self.on_lfp = np.array([taste.swapaxes(0, 1)[laser > 0]
                                    for taste, laser in
                                    zip(self.lfp_array, self.laser_durations)])
            self.off_lfp = np.array([taste.swapaxes(0, 1)[laser == 0]
                                     for taste, laser in
                                     zip(self.lfp_array, self.laser_durations)])
            self.all_on_lfp =\
                np.reshape(self.on_lfp, (-1, *self.on_lfp.shape[-2:]))
            self.all_off_lfp =\
                np.reshape(self.off_lfp, (-1, *self.off_lfp.shape[-2:]))
        else:
            raise Exception('No laser trials in this experiment')

    def firing_rate_method_selector(self):
        params = self.firing_rate_params

        def raise_type_exception(): return Exception('Firing rate calculation type not specified.'
                                                     '\nPlease use: \n {}'.format('\n'.join(type_list)))

        def raise_param_exception(): return Exception('All required firing rate parameters'
                                                      ' have not been specified \n{}'.format(
                                                          '\n'.join(map(str,
                                                                    list(zip(param_exists_bool, param_name_list))))))
        type_list = ['conv', 'baks', 'basis']
        if params['type'] not in type_list:
            raise raise_type_exception()

        def check_firing_rate_params(params, param_name_list):
            param_present_bool = [params[x] is not None
                                  for x in param_name_list]
            if not all(param_present_bool):
                raise raise_param_exception()

        if params['type'] == 'conv':
            param_name_list = ['step_size', 'window_size', 'dt']

            # This checks if anything is missing
            # And raises exception if anything missing
            check_firing_rate_params(params, param_name_list)

            # If all good, define the function to be used
            def calc_firing_func(data):
                firing_rate = \
                    self._calc_conv_rates(
                        step_size=self.firing_rate_params['step_size'],
                        window_size=self.firing_rate_params['window_size'],
                        dt=self.firing_rate_params['dt'],
                        spike_array=data)
                return firing_rate

        if params['type'] == 'baks':
            param_name_list = ['baks_resolution', 'baks_dt']
            check_firing_rate_params(params, param_name_list)

            def calc_firing_func(data):
                firing_rate = \
                    self._calc_baks_rate(
                        resolution=self.firing_rate_params['baks_resolution'],
                        dt=self.firing_rate_params['baks_dt'],
                        spike_array=data)
                return firing_rate

        if params['type'] == 'basis':
            self.get_params_dict()
            spike_array_durations = self.params_dict['spike_array_durations']
            pre_stim, post_stim = spike_array_durations
            # param_name_list = ['pre_stim', 'post_stim']
            # check_firing_rate_params(params, param_name_list)

            def calc_firing_func(data):
                firing_rate = \
                    self._calc_basis_rates(
                        spike_array=data,
                        stim_t=pre_stim,
                        pre_stim=pre_stim,
                        post_stim=post_stim)
                return firing_rate

        return calc_firing_func

    @staticmethod
    def normalize_firing(firing_array):
        """
        Normalize firing rates given a 3D or 4D array

        Args:
            firing_array (np.ndarray): 3D or 4D array of firing rates
                - if 3D, shape is (n_neurons, n_trials, n_timepoints)
                - if 4D, shape is (n_tastes, n_neurons, n_trials, n_timepoints)
            OR
            firing_list (list): List of 3D arrays of firing rates
                - each element is a 3D array of shape (n_trials, n_neurons, n_timepoints)
                - each element corresponds to a single taste

        Returns:
            np.ndarray: Normalized firing rates
        """

        if isinstance(firing_array, list):
            n_neurons = firing_array[0].shape[1]
            n_tastes = len(firing_array)
            min_vals = []
            max_vals = []
            for i in range(n_neurons):
                min_vals.append(
                    np.min([firing_array[taste][:, i, :].min() for taste in range(n_tastes)]))
                max_vals.append(
                    np.max([firing_array[taste][:, i, :].max() for taste in range(n_tastes)]))

            min_vals = np.array(min_vals)
            max_vals = np.array(max_vals)
            normalized_firing = []
            for taste in range(n_tastes):
                normalized_firing.append(
                    (firing_array[taste] - min_vals[None, :, None]) /
                    (max_vals[None, :, None] - min_vals[None, :, None]))

        elif isinstance(firing_array, np.ndarray):
            if len(firing_array.shape) == 3:
                # Calculate min and max for each neuron
                min_vals = np.min(firing_array, axis=(1, 2))
                max_vals = np.max(firing_array, axis=(1, 2))

                # Normalize firing rates
                normalized_firing = (firing_array - min_vals[:, None, None]) / \
                    (max_vals[:, None, None] - min_vals[:, None, None])

            elif len(firing_array.shape) == 4:
                # Calculate min and max for each neuron
                min_vals = [np.min(firing_array[:, nrn, :, :], axis=None)
                            for nrn in range(firing_array.shape[1])]
                max_vals = [np.max(firing_array[:, nrn, :, :], axis=None)
                            for nrn in range(firing_array.shape[1])]

                # Normalize firing rates
                normalized_firing = np.asarray(
                    [(firing_array[:, nrn, :, :] - min_vals[nrn]) /
                     (max_vals[nrn] - min_vals[nrn])
                     for nrn in range(firing_array.shape[1])]).swapaxes(0, 1)

        return normalized_firing

    def get_firing_rates(self):
        """
        Converts spikes to firing rates

        Requires:
            - spikes
            - firing_rate_params

        Generates:
            - firing_list : list of firing rates for each taste
                - each element is a 3D array of shape (n_trials, n_neurons, n_timepoints)
            - firing_array : 4D array of firing rates
            - normalized_firing : 4D array of normalized firing rates
            - all_firing_array : 3D array of all firing rates
            - all_normalized_firing : 3D array of all normalized firing rates
        """

        if 'spikes' not in dir(self):
            # raise Exception('Run method "get_spikes" first')
            print('No spikes found, getting spikes ...')
            self.get_spikes()
        if None in self.firing_rate_params.values():
            # raise Exception('Specify "firing_rate_params" first')
            print('No firing rate params found...using default firing params')
            pp(self.default_firing_params)
            print('If you want specific firing params, set them manually')
            self.firing_rate_params = self.default_firing_params

        calc_firing_func = self.firing_rate_method_selector()
        self.firing_list = [calc_firing_func(spikes) for spikes in self.spikes]
<<<<<<< HEAD
=======

        self.normalized_firing_list = self.normalize_firing(self.firing_list)

        # If all tastes have same number of trials, concatenate
>>>>>>> 5b1e30a5

        if np.sum([self.firing_list[0].shape == x.shape
                   for x in self.firing_list]) == len(self.firing_list):
            print('All tastes have equal dimensions concatenating')
            self.firing_array = np.array(self.firing_list)
            self.all_firing_array = \
                self.firing_array.\
                swapaxes(1, 2).\
                reshape(-1, self.firing_array.shape[1],
                        self.firing_array.shape[-1]).\
                swapaxes(0, 1)
            self.normalized_firing_array = np.array(
                self.normalized_firing_list)
            self.all_normalized_firing = \
                self.normalized_firing_array.\
                swapaxes(1, 2).\
                reshape(-1, self.normalized_firing_array.shape[1],
                        self.normalized_firing_array.shape[-1]).\
                swapaxes(0, 1)

<<<<<<< HEAD
        else:
            print('Uneven numbers of trials...not stacking into firing rates array')

=======
>>>>>>> 5b1e30a5
    def calc_palatability(self):
        """
        Calculate single neuron (absolute) palatability from firing rates

        Requires:
            - info_dict
                - palatability ranks
                - taste names
            - firing rates

        Generates:
            - pal_df : pandas dataframe
                - shape: tastes x 3 cols (dig_ins, taste_names, pal_ranks)
            - pal_array : np.array
                - shape : neurons x time_bins
        """

        if 'info_dict' not in dir(self):
            print('Info dict not found...Loading')
            self.get_info_dict()
        if 'firing_list' not in dir(self):
            print('Firing list not found...Loading')
            self.get_firing_rates()
        self.taste_names = self.info_dict['taste_params']['tastes']
        self.palatability_ranks = self.info_dict['taste_params']['pal_rankings']
        print('Calculating palatability with following order:')
        self.pal_df = pd.DataFrame(
            dict(
                dig_ins=self.dig_in_name_list,
                taste_names=self.taste_names,
                pal_ranks=self.palatability_ranks,
            )
        )
        print(self.pal_df)
        trial_counts = [x.shape[0] for x in self.firing_list]
        pal_vec = np.concatenate(
            [np.repeat(x, y) for x, y in zip(self.palatability_ranks, trial_counts)])
        cat_firing = np.concatenate(self.firing_list, axis=0).T
        inds = list(np.ndindex(cat_firing.shape[:2]))
        pal_array = np.zeros(cat_firing.shape[:2])
        for this_ind in tqdm(inds):
            rho, p_val = spearmanr(cat_firing[tuple(this_ind)], pal_vec)
            pal_array[tuple(this_ind)] = rho
        self.pal_array = np.abs(pal_array).T

    def separate_laser_firing(self):
        """
        Separate spike arrays into laser on and off conditions
        """
        if 'laser_exists' not in dir(self):
            self.check_laser()
        if 'firing_array' not in dir(self):
            self.get_firing_rates()
        if self.laser_exists:
            self.on_firing = np.array([taste[laser > 0] for taste, laser in
                                       zip(self.firing_list, self.laser_durations)])
            self.off_firing = np.array([taste[laser == 0] for taste, laser in
                                        zip(self.firing_list, self.laser_durations)])
            self.all_on_firing =\
                np.reshape(self.on_firing, (-1, *self.on_firing.shape[-2:]))
            self.all_off_firing =\
                np.reshape(self.off_firing, (-1, *self.off_firing.shape[-2:]))
        else:
            raise Exception('No laser trials in this experiment')

    def get_info_dict(self):
        json_path = glob.glob(os.path.join(self.data_dir, "**.info"))[0]
        if os.path.exists(json_path):
            self.info_dict = json_dict = json.load(open(json_path, 'r'))
        else:
            raise Exception('No info file found')

    def get_params_dict(self):
        """
        Get params dict from info file
        """
        json_path = glob.glob(os.path.join(self.data_dir, "**.params"))[0]
        if os.path.exists(json_path):
            self.params_dict = json_dict = json.load(open(json_path, 'r'))
        else:
            raise Exception('No params file found')

    def get_region_electrodes(self):
        """
        If the appropriate json file is present in the data_dir,
        extract the electrodes for each region
        """
        # json_name = self.hdf5_path.split('.')[0] + '.info'
        # json_path = os.path.join(self.data_dir, json_name)
        json_path = glob.glob(os.path.join(self.data_dir, "**.info"))[0]
        if os.path.exists(json_path):
            json_dict = json.load(open(json_path, 'r'))
            self.region_electrode_dict = json_dict["electrode_layout"]
            self.region_names = [x for x in self.region_electrode_dict.keys()
                                 if 'emg' not in x]
        else:
            raise Exception("Cannot find json file. Make sure it's present")

    def get_region_units(self):
        """
        Extracts indices of units by region of electrodes
        `"""
        if "region_electrode_dict" not in dir(self):
            self.get_region_electrodes()
        if "unit_descriptors" not in dir(self):
            self.get_unit_descriptors()

        unit_electrodes = [x['electrode_number']
                           for x in self.unit_descriptors]
        region_electrode_vals = [val for key, val in
                                 self.region_electrode_dict.items() if key != 'emg']

        car_name = []
        car_electrodes = []
        for key, val in self.region_electrode_dict.items():
            if key != 'emg':
                for num, this_car in enumerate(val):
                    car_electrodes.append(this_car)
                    car_name.append(key+str(num))

        self.car_names = car_name
        self.car_electrodes = car_electrodes

        car_ind_vec = np.zeros(len(unit_electrodes))
        for num, val in enumerate(self.car_electrodes):
            for elec_num, elec in enumerate(unit_electrodes):
                if elec in val:
                    # This tells you which car group each neuron is in
                    car_ind_vec[elec_num] = num

        self.car_units = [np.where(car_ind_vec == x)[0]
                          for x in np.unique(car_ind_vec)]

        region_ind_vec = np.zeros(len(unit_electrodes))
        for elec_num, elec in enumerate(unit_electrodes):
            for region_num, region in enumerate(region_electrode_vals):
                for car in region:
                    if elec in car:
                        region_ind_vec[elec_num] = region_num

        self.region_units = [np.where(region_ind_vec == x)[0]
                             for x in np.unique(region_ind_vec)]

    def return_region_spikes(self, region_name='all'):
        if 'region_names' not in dir(self):
            self.get_region_units()
        if self.spikes is None:
            self.get_spikes()

        if not region_name == 'all':
            region_ind = [num for num, x in enumerate(self.region_names)
                          if x == region_name]
            if not len(region_ind) == 1:
                raise Exception('Region name not found, or too many matches found, '
                                'acceptable options are' +
                                '\n' + f"===> {self.region_names, 'all'}")
            else:
                if region_ind[0] < len(self.region_units):
                    this_region_units = self.region_units[region_ind[0]]
                    region_spikes = [x[:, this_region_units]
                                     for x in self.spikes]
                    return np.array(region_spikes)
                else:
                    print(f'No units found in this region: {region_name}')
                    return None
        else:
            return np.array(self.spikes)

    def get_region_firing(self, region_name='all'):
        if 'region_units' not in dir(self):
            self.get_region_units()
        if 'firing_array' not in dir(self):
            self.get_firing_rates()

        if not region_name == 'all':
            region_ind = [num for num, x in enumerate(self.region_names)
                          if x == region_name]
            if not len(region_ind) == 1:
                raise Exception('Region name not found, or too many matches found, '
                                'acceptable options are' +
                                '\n' + f"===> {self.region_names, 'all'}")
            else:
                this_region_units = self.region_units[region_ind[0]]
                region_firing = [x[this_region_units]
                                 for x in self.firing_array]
                return np.array(region_firing)
        else:
            return np.array(self.firing_array)

    def get_lfp_electrodes(self):
        """
        Extracts indices of lfp_electrodes according to region
        """
        if 'parsed_lfp_channels' not in dir(self):
            self.get_lfp_channels()
        if 'region_electrode_dict' not in dir(self):
            self.get_region_electrodes()

        region_electrode_vals = [val for key, val in
                                 self.region_electrode_dict.items() if key != 'emg']
        region_ind_vec = np.zeros(len(self.parsed_lfp_channels))
        for elec_num, elec in enumerate(self.parsed_lfp_channels):
            for region_num, region in enumerate(region_electrode_vals):
                for car in region:
                    if elec in car:
                        region_ind_vec[elec_num] = region_num

        self.lfp_region_electrodes = [np.where(region_ind_vec == x)[0]
                                      for x in np.unique(region_ind_vec)]

    def get_stft(
            self,
            recalculate=False,
            dat_type=['amplitude'],
            write_out=True):
        """
        If STFT present in HDF5 then retrieve it
        If not, then calculate it and save it into HDF5 file

        Inputs:
            recalculate: bool, if True then recalculate STFT
            dat_type: list of strings, options are 'raw', 'amplitude', 'phase'
            write_out: bool, if True then write out STFT to HDF5 file
        """

        # Check if STFT in HDF5
        # If present, only load what user has asked for
        if not recalculate:
            self.calc_stft_bool = 0
            with tables.open_file(self.hdf5_path, 'r+') as hf5:
                if ('/stft/stft_array' in hf5) and (not recalculate):
                    self.freq_vec = hf5.root.stft.freq_vec[:]
                    self.time_vec = hf5.root.stft.time_vec[:]
                    if 'raw' in dat_type:
                        self.stft_array = hf5.root.stft.stft_array[:]
                    if 'amplitude' in dat_type:
                        self.amplitude_array = hf5.root.stft.amplitude_array[:]
                    if 'phase' in dat_type:
                        self.phase_array = hf5.root.stft.phase_array[:]

                    # If everything there, then don't calculate
                    # Unless forced to
                    self.calc_stft_bool = 0

                else:
                    self.calc_stft_bool = 1

                if ('/stft' not in hf5):
                    hf5.create_group('/', 'stft')
                    hf5.flush()
        else:
            self.calc_stft_bool = 1

        if self.calc_stft_bool:
            print('Calculating STFT')

            # Get LFPs to calculate STFT
            if "lfp_array" not in dir(self):
                self.get_lfps()

            # Generate list of individual trials to be fed into STFT function
            stft_iters = list(
                product(
                    *list(map(np.arange, self.lfp_array.shape[:3]))
                )
            )

            # Calculate STFT over lfp array
            try:
                stft_list = Parallel(n_jobs=mp.cpu_count()-2)(delayed(self.calc_stft)(self.lfp_array[this_iter],
                                                                                      **self.stft_params)
                                                              for this_iter in tqdm(stft_iters))
            except:
                warnings.warn("Couldn't process STFT in parallel."
                              "Running serial loop")
            # stft_list = [self.calc_stft(self.lfp_array[this_iter],
            #                            **self.stft_params)\
            #        for this_iter in tqdm(stft_iters)]

            self.freq_vec = stft_list[0][0]
            self.time_vec = stft_list[0][1]
            fin_stft_list = [x[-1] for x in stft_list]
            del stft_list
            amplitude_list = self.parallelize(np.abs, fin_stft_list)
            phase_list = self.parallelize(np.angle, fin_stft_list)

            # (taste, channel, trial, frequencies, time)
            self.stft_array = self.convert_to_array(fin_stft_list, stft_iters)
            del fin_stft_list
            self.amplitude_array = self.convert_to_array(
                amplitude_list, stft_iters)**2
            del amplitude_list
            self.phase_array = self.convert_to_array(phase_list, stft_iters)
            del phase_list

            # After recalculating, only keep what was asked for
            object_names = ['freq_vec', 'time_vec']
            object_list = [self.freq_vec, self.time_vec]

            if 'raw' in dat_type:
                object_names.append('stft_array')
                object_list.append(self.stft_array)
            else:
                del self.stft_array

            if 'amplitude' in dat_type:
                object_names.append('amplitude_array')
                object_list.append(self.amplitude_array)
            else:
                del self.amplitude_array

            if 'phase' in dat_type:
                object_names.append('phase_array')
                object_list.append(self.phase_array)
            else:
                del self.phase_array

            if write_out:
                dir_path = '/stft'

                with tables.open_file(self.hdf5_path, 'r+') as hf5:
                    for name, obj in zip(object_names, object_list):
                        self.remove_node(os.path.join(dir_path, name), hf5)
                        hf5.create_array(dir_path, name, obj)

    def return_region_lfps(self):
        """
        Return list containing LFPs for each region and region names
        """
        if 'lfp_array' not in dir(self):
            self.get_lfps()
        if 'lfp_region_electrodes' not in dir(self):
            self.get_lfp_electrodes()
        region_lfp = [self.lfp_array[:, x, :, :]
                      for x in self.lfp_region_electrodes]
        return region_lfp, self.region_names

    def return_representative_lfp_channels(self):
        """
        Return one electrode per region that is closest to the mean
        """
        # Region lfps shape : (n_tastes, n_channels, n_trials, n_timepoints)
        region_lfps, region_names = self.return_region_lfps()

        # Sort by region_names to make sure order is always same
        sort_inds = np.argsort(region_names)
        region_lfps = [region_lfps[x] for x in sort_inds]
        region_names = [region_names[x] for x in sort_inds]

        # Find channel per region closest to mean
        # mean_region_lfp shape : (n_regions, n_tastes, n_trials, n_timepoints)
        mean_region_lfp = np.stack([np.mean(x, axis=1) for x in region_lfps])

        # Find channel per region closest to mean
        wanted_channel_inds = []
        for this_mean, this_region in zip(mean_region_lfp, region_lfps):
            diff_lfp = np.abs(this_region - this_mean[:, np.newaxis, :, :])
            mean_diff_lfp = diff_lfp.mean(axis=(0, 2, 3))
            min_diff_lfp = np.argmin(mean_diff_lfp)
            wanted_channel_inds.append(min_diff_lfp)

        wanted_lfp_electrodes = np.array([x[:, y]
                                          for x, y in zip(region_lfps, wanted_channel_inds)])
        return wanted_channel_inds, wanted_lfp_electrodes, region_names

    def get_mean_stft_amplitude(self):
        if 'amplitude_array' not in dir(self):
            self.get_stft()
        if 'lfp_region_electrodes' not in dir(self):
            self.get_lfp_electrodes()

        aggregate_amplitude = []
        for region in self.lfp_region_electrodes:
            aggregate_amplitude.append(
                np.median(self.amplitude_array[:, region], axis=(0, 1, 2)))
        return np.array(aggregate_amplitude)

    def get_trial_info_frame(self):
        self.trial_info_frame = pd.read_csv(
            os.path.join(self.data_dir, 'trial_info_frame.csv'))

    def sequester_trial_inds(self):
        """
        Sequester trials into different categories:
            - Tastes
            - Laser conditions
        """

        wanted_cols = [
            'dig_in_num_taste',
            'dig_in_name_taste',
            'taste',
            'laser_duration_ms',
            'laser_lag_ms',
            'taste_rel_trial_num',
        ]
        group_cols = ['dig_in_num_taste', 'laser_duration_ms', 'laser_lag_ms']
        if 'trial_info_frame' not in dir(self):
            self.get_trial_info_frame()
        wanted_frame = self.trial_info_frame[wanted_cols]
        grouped_frame = wanted_frame.groupby(group_cols)
        group_list = list(grouped_frame)
        group_names = [x[0] for x in group_list]
        group_name_frame = pd.DataFrame(group_names, columns=group_cols)
        grouped_frame_list = [x[1] for x in group_list]
        # Aggregate 'taste_rel_trial_num' into a list for each group
        trial_inds = [x['taste_rel_trial_num'].tolist()
                      for x in grouped_frame_list]
        group_name_frame['trial_inds'] = trial_inds
        self.trial_inds_frame = group_name_frame

    def get_sequestered_spikes(self):
        """
        Sequester spikes into different categories:
            - Tastes
            - Laser conditions
        """
        if 'trial_inds_frame' not in dir(self):
            self.sequester_trial_inds()
        if 'spikes' not in dir(self):
            self.get_spikes()
        # Get trial inds for each group
        trial_inds_frame = self.trial_inds_frame.copy()
        self.sequestered_spikes = []
        sequestered_spikes_frame_list = []
        for i, this_row in trial_inds_frame.iterrows():
            taste_ind = np.where(
                np.array(self.dig_in_num_list) == int(
                    this_row['dig_in_num_taste'])
            )[0][0]
            trial_inds = this_row['trial_inds']
            this_seq_spikes = self.spikes[taste_ind][this_row['trial_inds']]
            self.sequestered_spikes.append(this_seq_spikes)
            spike_inds = np.where(this_seq_spikes)
            this_seq_spikes = pd.DataFrame(
                dict(
                    trial_num=spike_inds[0],
                    neuron_num=spike_inds[1],
                    time_num=spike_inds[2],
                )
            )
            this_seq_spikes['taste_num'] = taste_ind
            this_seq_spikes['laser_tuple'] = str(
                (this_row['laser_lag_ms'], this_row['laser_duration_ms']))
            sequestered_spikes_frame_list.append(this_seq_spikes)
        self.trial_inds_frame['spikes'] = self.sequestered_spikes
        self.sequestered_spikes_frame = pd.concat(
            sequestered_spikes_frame_list)
        print('Added sequestered spikes to trial_inds_frame')

    def get_sequestered_firing(self):
        """
        Sequester spikes into different categories:
            - Tastes
            - Laser conditions
        """
        if 'trial_inds_frame' not in dir(self):
            self.sequester_trial_inds()
        if 'firing_array' not in dir(self):
            self.get_firing_rates()
        group_cols = ['dig_in_num_taste', 'laser_duration_ms', 'laser_lag_ms']
        # Get trial inds for each group
        trial_inds_frame = self.trial_inds_frame.copy()
        self.sequestered_firing = []
        sequestered_firing_frame_list = []
        for i, this_row in trial_inds_frame.iterrows():
            taste_ind = np.where(
                np.array(self.dig_in_num_list) == int(
                    this_row['dig_in_num_taste'])
            )[0][0]
            trial_inds = this_row['trial_inds']
            laser_tuple = (this_row['laser_lag_ms'],
                           this_row['laser_duration_ms'])
            this_seq_firing = self.firing_list[taste_ind][trial_inds]
            self.sequestered_firing.append(this_seq_firing)
            inds = np.array(list(np.ndindex(this_seq_firing.shape)))
            this_seq_firing = pd.DataFrame(
                dict(
                    trial_num=inds[:, 0],
                    neuron_num=inds[:, 1],
                    time_num=inds[:, 2],
                    firing=this_seq_firing.flatten(),
                )
            )
            this_seq_firing['taste_num'] = taste_ind
            this_seq_firing['laser_tuple'] = str(laser_tuple)
            sequestered_firing_frame_list.append(this_seq_firing)
        self.trial_inds_frame['firing'] = self.sequestered_firing
        self.sequestered_firing_frame = pd.concat(
            sequestered_firing_frame_list)
        print('Added sequestered firing to trial_inds_frame')

    def get_sequestered_data(self):
        """
        Sequester spikes and firing into different categories:
            - Tastes
            - Laser conditions
        """
        self.get_sequestered_spikes()
        self.get_sequestered_firing()<|MERGE_RESOLUTION|>--- conflicted
+++ resolved
@@ -789,13 +789,10 @@
 
         calc_firing_func = self.firing_rate_method_selector()
         self.firing_list = [calc_firing_func(spikes) for spikes in self.spikes]
-<<<<<<< HEAD
-=======
 
         self.normalized_firing_list = self.normalize_firing(self.firing_list)
 
         # If all tastes have same number of trials, concatenate
->>>>>>> 5b1e30a5
 
         if np.sum([self.firing_list[0].shape == x.shape
                    for x in self.firing_list]) == len(self.firing_list):
@@ -816,12 +813,9 @@
                         self.normalized_firing_array.shape[-1]).\
                 swapaxes(0, 1)
 
-<<<<<<< HEAD
         else:
             print('Uneven numbers of trials...not stacking into firing rates array')
 
-=======
->>>>>>> 5b1e30a5
     def calc_palatability(self):
         """
         Calculate single neuron (absolute) palatability from firing rates
