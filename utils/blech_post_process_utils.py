"""
This module provides utilities for handling and processing electrophysiological data, focusing on sorting and clustering spike data from neural recordings. It includes classes and functions for managing sort files, handling unit descriptors, generating plots, and performing automatic processing of electrode data.

- `sort_file_handler`: Manages sort files, iterates over clusters, and marks units as saved.
  - `get_next_cluster`: Retrieves the next cluster to process.
  - `mark_current_unit_saved`: Marks the current unit as saved.

- `cluster_check`: Verifies if a string contains only cluster numbers.

- `get_electrode_details`: Retrieves electrode details from the user or a sort file.

- `load_data_from_disk`: Loads spike data for a given electrode and number of clusters.

- `gen_select_cluster_plot`: Generates plots for user-supplied clusters.

- `generate_cluster_plots`: Creates a grid of plots for each cluster based on split predictions.

- `get_clustering_params`: Prompts the user for clustering parameters.

- `get_split_cluster_choice`: Allows the user to select clusters for splitting.

- `prepare_data`: Prepares data for clustering by normalizing and combining features.

- `clean_memory_monitor_data`: Cleans up memory monitor data files.

- `get_ISI_violations`: Calculates inter-spike interval violations.

- `generate_datashader_plot`: Generates a datashader plot for visualizing waveforms.

- `plot_merged_units`: Plots merged units with mean and standard deviation waveforms.

- `gen_plot_auto_merged_clusters`: Plots all merged clusters on a sample plot.

- `delete_raw_recordings`: Deletes raw recordings from an HDF5 file.

- `generate_violations_warning`: Generates a warning based on ISI violations.

- `unit_descriptor_handler`: Manages the unit descriptor table in an HDF5 file.
  - Includes methods for saving units, checking and updating the descriptor table, and extracting metadata.

- `sorted_unit_metadata` and `unit_descriptor`: Define metadata structures for sorted units.

- `split_merge_signal`: Handles decisions about splitting or merging clusters.

- `gen_autosort_plot`: Generates a summary plot for each electrode's cluster processing.

- `get_cluster_props`: Calculates properties for each cluster, including waveforms, times, and chi-square p-values.

- `calculate_merge_sets`: Determines which clusters to merge based on Mahalanobis distance and ISI violations.

- `auto_process_electrode`: Processes a single electrode's data for automatic sorting, including loading data, calculating merge sets, and generating plots.
"""
# Set environment variables to limit the number of threads used by various libraries
# Do it at the start of the script to ensure it applies to all imported libraries
import os  # noqa
os.environ['OMP_NUM_THREADS'] = '1'  # noqa
os.environ['MKL_NUM_THREADS'] = '1'  # noqa
os.environ['OPENBLAS_NUM_THREADS'] = '1'  # noqa

import tables
import numpy as np
import easygui
import ast
import re
import pylab as plt
import matplotlib.image as mpimg
import pandas as pd
import hashlib
from utils.blech_utils import entry_checker, imp_metadata
from utils.blech_process_utils import gen_isi_hist
from utils import blech_waveforms_datashader
from datetime import datetime
from scipy.stats import chisquare
from tqdm import tqdm


class sort_file_handler():

    def __init__(self, sort_file_path):
        self.sort_file_path = sort_file_path
        if sort_file_path is not None:
            if not (sort_file_path[-3:] == 'csv'):
                raise Exception("Please provide CSV file")
            sort_table = pd.read_csv(sort_file_path)
            sort_table.fillna('', inplace=True)
            # Check when more than one cluster is specified
            sort_table['len_cluster'] = \
                [len(re.findall('[0-9]+', str(x))) for x in sort_table.Cluster]

            # Get splits and merges out of the way first
            sort_table.sort_values(
<<<<<<< HEAD
                    ['len_cluster','Split'],
                    ascending=False, inplace=True)
=======
                ['len_cluster', 'Split'],
                ascending=False, inplace=True)
>>>>>>> b7bf8c38
            if 'level_0' in sort_table.columns:
                sort_table.drop(columns=['level_0'], inplace=True)
            sort_table.reset_index(inplace=True)
            sort_table['unit_saved'] = False
            self.sort_table = sort_table

            # Create generator for iterating through sort table
            self.sort_table_gen = self.sort_table.iterrows()
        else:
            self.sort_table = None

    def get_next_cluster(self):
        """
        Get the next cluster to process
        """
        try:
            counter, next_row = next(self.sort_table_gen)
        except StopIteration:
            return None, None, None, None

        self.current_row = next_row

        electrode_num = int(self.current_row.Chan)
        num_clusters = int(self.current_row.Solution)
        clusters = re.findall('[0-9]+', str(self.current_row.Cluster))
        clusters = [int(x) for x in clusters]

        return counter, electrode_num, num_clusters, clusters

    def mark_current_unit_saved(self):
        self.sort_table.loc[self.current_row.name, 'unit_saved'] = True
        # Write to disk
        self.sort_table.to_csv(self.sort_file_path, index=False)
        print('== Marked unit as saved ==')


def cluster_check(x):
    clusters = re.findall('[0-9]+', x)
    return sum([i.isdigit() for i in clusters]) == len(clusters)


def get_electrode_details(this_sort_file_handler):
    """
    Ask user for electrode number, number of clusters, and cluster numbers
    """

    if this_sort_file_handler.sort_table is not None:
        counter, electrode_num, num_clusters, clusters = \
            this_sort_file_handler.get_next_cluster()
        if counter is None:
            return False, None, None, None
        else:
            continue_bool = True
        print('== Got cluster number details from sort file ==')

    else:
        # Get electrode number from user
        electrode_num_str, continue_bool = entry_checker(
            msg='Electrode number :: ',
            check_func=str.isdigit,
            fail_response='Please enter an interger')

        if continue_bool:
            electrode_num = int(electrode_num_str)
        else:
            return False, None, None, None

        num_clusters_str, continue_bool = entry_checker(
            msg='Solution number :: ',
            check_func=str.isdigit,
            fail_response='Please enter an interger')
        if continue_bool:
            num_clusters = int(num_clusters_str)
        else:
            return False, None, None, None

        clusters_msg, continue_bool = entry_checker(
            msg='Cluster numbers (anything separated) ::',
            check_func=cluster_check,
            fail_response='Please enter integers')
        if continue_bool:
            clusters = re.findall('[0-9]+', clusters_msg)
            clusters = [int(x) for x in clusters]
        else:
            return False, None, None, None

    return continue_bool, electrode_num, num_clusters, clusters


def load_data_from_disk(data_dir, electrode_num, num_clusters):
    """
    Load data from disk
    """

    loading_paths = [
        f'spike_waveforms/electrode{electrode_num:02}/spike_waveforms.npy',
        f'spike_times/electrode{electrode_num:02}/spike_times.npy',
        f'spike_waveforms/electrode{electrode_num:02}/pca_waveforms.npy',
        f'spike_waveforms/electrode{electrode_num:02}/energy.npy',
        f'spike_waveforms/electrode{electrode_num:02}/spike_amplitudes.npy',
        f'clustering_results/electrode{electrode_num:02}/'
        f'clusters{num_clusters}/predictions.npy',]

    loading_paths = [os.path.join(data_dir, x) for x in loading_paths]
    path_found = [os.path.exists(x) for x in loading_paths]
    if not all(path_found):
        print(':: Data not found ::')
        print('\n'.join([x for x in loading_paths if not os.path.exists(x)]))
        return False, [None]*len(loading_paths)
    else:
        loaded_dat = [np.load(x) for x in loading_paths]
        return True, loaded_dat


def gen_select_cluster_plot(electrode_num, num_clusters, clusters):
    """
    Generate plots for the clusters initially supplied by the user
    """
    fig, ax = plt.subplots(len(clusters), 2)
    for cluster_num, cluster in enumerate(clusters):
        isi_plot = mpimg.imread(
            './Plots/{:02}/clusters{}/'
            'Cluster{}_ISIs.png'
            .format(electrode_num, num_clusters, cluster))
        waveform_plot = mpimg.imread(
            './Plots/{:02}/clusters{}/'
            'Cluster{}_waveforms.png'
            .format(electrode_num, num_clusters, cluster))
        if len(clusters) < 2:
            ax[0].imshow(isi_plot, aspect='auto')
            ax[0].axis('off')
            ax[1].imshow(waveform_plot, aspect='auto')
            ax[1].axis('off')
        else:
<<<<<<< HEAD
            ax[cluster_num, 0].imshow(isi_plot,aspect='auto');
            ax[cluster_num,0].axis('off')
            ax[cluster_num, 1].imshow(waveform_plot,aspect='auto');
            ax[cluster_num,1].axis('off')
    fig.suptitle('Are these the neurons you want to select? Press q to exit plot')
=======
            ax[cluster_num, 0].imshow(isi_plot, aspect='auto')
            ax[cluster_num, 0].axis('off')
            ax[cluster_num, 1].imshow(waveform_plot, aspect='auto')
            ax[cluster_num, 1].axis('off')
    fig.suptitle(
        'Are these the neurons you want to select? Press q to exit plot')
>>>>>>> b7bf8c38
    fig.tight_layout()
    plt.show()


def generate_cluster_plots(
        split_predictions,
        spike_waveforms,
        spike_times,
        n_clusters,
        this_cluster,
        sampling_rate,
):
    """
    Generate grid of plots for each cluster

    Inputs:
        split_predictions: array of cluster numbers for each split
        spike_waveforms: array of waveforms
        spike_times: array of spike times
        n_clusters: number of clusters
        this_cluster: cluster number to plot


    **NOTE**: This cluster specifies the cluster number in the original
    clustering, not the split clustering. Split cluster numbers are
    specified in split_predictions
    **NOTE**: This is a stupid way of doing this.
    """

    n_rows = int(np.ceil(np.sqrt(n_clusters)))
    n_cols = int(np.ceil(n_clusters/n_rows))
    fig, ax = plt.subplots(n_rows, n_cols,
                           figsize=(10, 10))

    for cluster in range(n_clusters):
        split_points = np.where(split_predictions == cluster)[0]
        # Waveforms and times from the chosen cluster
        slices_dejittered = spike_waveforms[this_cluster, :]
        times_dejittered = spike_times[this_cluster]
        # Waveforms and times from the chosen split of the chosen cluster
        slices_dejittered = slices_dejittered[split_points, :]
        times_dejittered = times_dejittered[split_points]

        generate_datashader_plot(
            slices_dejittered,
            times_dejittered,
            sampling_rate,
            title=f'Split Cluster {cluster}',
            ax=ax.flatten()[cluster],)

    for cluster in range(n_clusters, n_rows*n_cols):
        ax.flatten()[cluster].axis('off')

    plt.tight_layout()
    plt.show()

<<<<<<< HEAD
=======

>>>>>>> b7bf8c38
def get_clustering_params(this_sort_file_handler):
    """
    Ask user for clustering parameters
    """
    # Get clustering parameters from user
    if (this_sort_file_handler.sort_table is not None):
        dat_row = this_sort_file_handler.current_row
        split_val = re.findall('[0-9]+', str(dat_row.Split))
<<<<<<< HEAD
        if (len(split_val) > 0): 
            n_clusters = int(input(f'Number of clusters (default={split_val[0]}): ') or split_val[0])
        else:
            n_clusters = int(input('Number of clusters (default=5): ') or "5")
    else:    
        n_clusters = int(input('Number of clusters (default=5): ') or "5")
    
=======
        if (len(split_val) > 0):
            n_clusters = int(
                input(f'Number of clusters (default={split_val[0]}): ') or split_val[0])
        else:
            n_clusters = int(input('Number of clusters (default=5): ') or "5")
    else:
        n_clusters = int(input('Number of clusters (default=5): ') or "5")
>>>>>>> b7bf8c38
    fields = [
        'Max iterations',
        'Convergence criterion',
        'Number of random restarts']
    values = [100, 0.001, 10]
    fields_str = (
        f':: {fields[0]} (1000 is plenty) : {values[0]} \n'
        f':: {fields[1]} (usually 0.0001) : {values[1]} \n'
        f':: {fields[2]} (10 is plenty) : {values[2]}')
    print(fields_str)
    edit_bool = 'a'
    edit_bool_msg, continue_bool = entry_checker(
        msg='Use these parameters? (y/n)',
        check_func=lambda x: x in ['y', 'n'],
        fail_response='Please enter (y/n)')
    if continue_bool:
        if edit_bool_msg == 'y':
            n_iter = values[0]
            thresh = values[1]
            n_restarts = values[2]

        elif edit_bool_msg == 'n':
            clustering_params = easygui.multenterbox(msg='Fill in the'
                                                     'parameters for re-clustering (using a GMM)',
                                                     fields=fields, values=values)
            n_iter = int(clustering_params[0])
            thresh = float(clustering_params[1])
            n_restarts = int(clustering_params[2])
    else:
        return False, None, None, None, None

    return continue_bool, n_clusters, n_iter, thresh, n_restarts


def get_split_cluster_choice(n_clusters):
    choice_list = tuple([str(i) for i in range(n_clusters)])

    chosen_msg, continue_bool = entry_checker(
        msg=f'Please select from {choice_list} (anything separated) '
        ':: "111" for all ::',
        check_func=cluster_check,
        fail_response='Please enter integers')
    if continue_bool:
        chosen_clusters = re.findall('[0-9]+|-[0-9]+', chosen_msg)
        chosen_split = [int(x) for x in chosen_clusters]
        negative_vals = re.findall('-[0-9]+', chosen_msg)
        # If 111, select all
        if 111 in chosen_split:
            chosen_split = range(n_clusters)
            # If any are negative, go into removal mode
        elif len(negative_vals) > 0:
            remove_these = [abs(int(x)) for x in negative_vals]
            chosen_split = [x for x in range(n_clusters)
                            if x not in remove_these]
        print(f'Chosen splits {chosen_split}')
    else:
        return False, None

    return continue_bool, chosen_split


def prepare_data(
    this_cluster,
    pca_slices,
    energy,
    amplitudes,
):
    """
    Prepare data for clustering
    """

    n_pc = 3
    data = np.zeros((len(this_cluster), n_pc + 3))
    data[:, 3:] = pca_slices[this_cluster, :n_pc]
    data[:, 0] = (energy[this_cluster]/np.max(energy[this_cluster])).flatten()
    data[:, 1] = (np.abs(amplitudes[this_cluster]) /
                  np.max(np.abs(amplitudes[this_cluster]))).flatten()

    return data


def clean_memory_monitor_data():
    """
    Clean memory monitor data
    """
    print('==============================')
    print('Cleaning memory monitor data')
    print()

    if not os.path.exists('./memory_monitor_clustering/memory_usage.txt'):
        file_list = os.listdir('./memory_monitor_clustering')
        f = open('./memory_monitor_clustering/memory_usage.txt', 'w')
        for files in file_list:
            try:
                mem_usage = np.loadtxt('./memory_monitor_clustering/' + files)
                print('electrode'+files[:-4], '\t',
                      str(mem_usage)+'MB', file=f)
                os.system('rm ' + './memory_monitor_clustering/' + files)
            except:
                pass
        f.close()
    print('==============================')


def get_ISI_violations(unit_times, sampling_rate):
    """
    Get ISI violations
    """

    ISIs = np.ediff1d(np.sort(unit_times))/(sampling_rate/1000)
    violations1 = 100.0*float(np.sum(ISIs < 1.0)/len(unit_times))
    violations2 = 100.0*float(np.sum(ISIs < 2.0)/len(unit_times))
    return violations1, violations2


def generate_datashader_plot(
        unit_waveforms,
        unit_times,
        sampling_rate,
        title=None,
        ax=None,
):
    """
    Generate datashader plot
    """
    violations1, violations2 = get_ISI_violations(unit_times, sampling_rate)

    # Show the merged cluster to the user,
    # and ask if they still want to merge
    x = np.arange(len(unit_waveforms[0])) + 1
    if ax is None:
        fig, ax = blech_waveforms_datashader.\
            waveforms_datashader(unit_waveforms, x, downsample=False)
    else:
        fig, ax = blech_waveforms_datashader.\
            waveforms_datashader(unit_waveforms, x,
                                 downsample=False, ax=ax)
    ax.set_xlabel('Sample (30 samples / ms)')
    ax.set_ylabel('Voltage (uV)')
    if title is not None:
        title_add = title
    else:
        title_add = ''
    print_str = (
        title_add + '\n' +
        f'{violations2:.1f} % (<2ms), '
        f'{violations1:.1f} % (<1ms), '
        f'{len(unit_times)} total waveforms. \n')
    ax.set_title(print_str)
    plt.tight_layout()

    return violations1, violations2, fig, ax


def plot_merged_units(
        cluster_waveforms,
        cluster_labels,
        cluster_times,
        sampling_rate,
        max_n_per_cluster=1000,
        sd_bound=1,
        ax=None,
):
    """
    Plot merged units

    Inputs:
        cluster_waveforms: list of arrays (n_waveforms, n_samples)
        cluster_labels: list of cluster labels
        max_n_per_cluster: maximum number of waveforms to plot per cluster
        sd_bound: number of standard deviations to plot for each cluster

    Outputs:
        fig, ax: figure and axis objects
    """

    violations1, violations2 = get_ISI_violations(cluster_times, sampling_rate)

    mean_waveforms = [x.mean(axis=0) for x in cluster_waveforms]
    sd_waveforms = [x.std(axis=0) for x in cluster_waveforms]

    n_clusters = len(cluster_waveforms)
    plot_inds = [
        np.random.choice(np.arange(len(x)),
                         np.min([max_n_per_cluster, len(x)]),
                         replace=False)
        for x in cluster_waveforms]

    cmap = plt.cm.get_cmap('Set1')

    if ax is None:
        fig, ax = plt.subplots(1, 1, figsize=(7, 7))
    else:
        fig = ax.get_figure()
    for i in range(n_clusters):
        inds = plot_inds[i]
        ax.plot(mean_waveforms[i],
                color=cmap(i),
                linewidth=5,
                label=f'Cluster {cluster_labels[i]}',
                zorder=11)
        ax.fill_between(np.arange(len(mean_waveforms[i])),
                        mean_waveforms[i] - sd_bound*sd_waveforms[i],
                        mean_waveforms[i] + sd_bound*sd_waveforms[i],
                        color=cmap(i), alpha=0.2,
                        zorder=10)
        ax.plot(cluster_waveforms[i][plot_inds[i]].T,
                color=cmap(i), alpha=100/max_n_per_cluster)
    ax.set_xlabel('Sample (30 samples / ms)')
    ax.set_ylabel('Voltage (uV)')
    print_str = (
        f'{violations2:.1f} % (<2ms), '
        f'{violations1:.1f} % (<1ms), '
        f'{len(cluster_times)} total waveforms. \n')
    ax.set_title('Merged units\n' + print_str)
    ax.legend()
    plt.tight_layout()

    return fig, ax


def gen_plot_auto_merged_clusters(
        spike_waveforms,
        spike_times,
        split_predictions,
        sampling_rate,
        final_merge_sets,
        new_clust_names,
):
    """
    Plot all merged clusters on sample plot
    **NOTE** This is different from plot_merged_units

    Inputs:
        spike_waveforms - (n_spikes, n_samples) array of spike waveforms
        spike_times - (n_spikes,) array of spike times
        split_predictions - (n_spikes,) array of cluster labels
        sampling_rate - sampling rate of the recording
        final_merge_sets - list of lists of clusters to merge

    Outputs:
        fig - matplotlib figure handle
        ax - matplotlib axis handle
    """

    # Plot merged clusters
    fig, ax = plt.subplots(1, len(final_merge_sets),
                           figsize=(len(final_merge_sets) * 5, 5))
    # Make sure ax is iterable
    if len(final_merge_sets) == 1:
        ax = [ax]
    for i, this_set in enumerate(final_merge_sets):
        cluster_inds = [np.where(split_predictions == this_cluster)[0]
                        for this_cluster in this_set]
        cluster_waveforms = [spike_waveforms[this_inds]
                             for this_inds in cluster_inds]
        cluster_times = [spike_times[this_inds]
                         for this_inds in cluster_inds]

        fig, ax[i] = plot_merged_units(
            cluster_waveforms,
            this_set,
            np.concatenate(cluster_times),
            sampling_rate,
            max_n_per_cluster=1000,
            sd_bound=1,
            ax=ax[i],
        )
    # Get titles for each ax
    ax_titles = [this_ax.get_title() for this_ax in ax]
    ax_titles = [f'New Cluster {new_name}'+'\n'+this_title
                 for new_name, this_title in zip(new_clust_names, ax_titles)]

    # Set titles
    for this_ax, this_title in zip(ax, ax_titles):
        this_ax.set_title(this_title)

    # Add waveform counts to legend
    waveform_counts = [len(this_inds) for this_inds in cluster_inds]
    for this_ax in ax:
        current_legend_texts = this_ax.get_legend().get_texts()
        new_legend_texts = [f'{this_text.get_text()} ({this_count})'
                            for this_text, this_count in zip(
                                current_legend_texts,
                                waveform_counts,
        )]
        for this_text, new_text in zip(
                current_legend_texts,
                new_legend_texts,
        ):
            this_text.set_text(new_text)

    return fig, ax


def delete_raw_recordings(hdf5_name):
    """
    Delete raw recordings from hdf5 file

    Inputs:
        hf5: hdf5 file object
        hdf5_name: name of hdf5 file

    Outputs:
        hf5: new hdf5 file object
    """

    print('==============================')
    print("Removing raw recordings from hdf5 file")
    print()

    # Remove children node one a time so we can report progress
    with tables.open_file(hdf5_name, 'r+') as hf5:
        if '/raw' in hf5:
            removed_bool = False
            raw_children = hf5.list_nodes('/raw')
            len_raw_children = len(raw_children)
            # Get children nodes under /raw
            for i, child in enumerate(tqdm(raw_children)):
                child_name = child._v_name
                hf5.remove_node('/raw', child_name)
                tqdm.write(f"Removed {child_name}, {i+1}/{len_raw_children}")
            # Remove the raw recordings from the hdf5 file
            hf5.remove_node('/raw', recursive=1)
            print("Raw recordings removed")
            print('==============================')
        else:
            removed_bool = True
            print("Raw recordings have already been removed, so moving on ..")
            print('==============================')

    if not removed_bool:
        os.system("ptrepack --chunkshape=auto --propindexes --complevel=9 "
                  "--complib=blosc " + hdf5_name + " " + hdf5_name[:-3] + "_repacked.h5")
        # Delete the old (raw and big) hdf5 file
        os.system("rm " + hdf5_name)
        print("File repacked")
        return True
    else:
        return False


def generate_violations_warning(
        violations1,
        violations2,
        unit_times,
):
    print_str = (f':: Merged cluster \n'
                 f':: {violations2:.1f} % (<2ms)\n'
                 f':: {violations1:.1f} % (<1ms)\n'
                 f':: {len(unit_times)} Total Waveforms \n'
                 ':: I want to still merge these clusters into one unit (y/n) :: ')
    proceed_msg, continue_bool = entry_checker(
        msg=print_str,
        check_func=lambda x: x in ['y', 'n'],
        fail_response='Please enter (y/n)')
    if continue_bool:
        if proceed_msg == 'y':
            proceed = True
        elif proceed_msg == 'n':
            proceed = False
    else:
        proceed = False
    return continue_bool, proceed


class unit_descriptor_handler():
    """
    Class to handle the unit_descriptor table in the hdf5 file

    Ops to handle mismatch between unit_descriptor and sorted_units:
        1- Resort units according to electrode number using
                unit metadata
        2- Recreate unit_descriptor table from scratch using
                metadata from sorted_units
    """

    def __init__(self, hf5, data_dir):
        self.hf5 = hf5
        # Make a table under /sorted_units describing the sorted units.
        # If unit_descriptor already exists,
        # just open it up in the variable table
        self.data_dir = data_dir
        self.hf5 = hf5

    def get_latest_unit_name(self,):
        """
        Get the name for the next unit to be saved
        """

        # Get list of existing nodes/groups under /sorted_units
        saved_units_list = self.hf5.list_nodes('/sorted_units')

        # If saved_units_list is empty, start naming units from 000
        if saved_units_list == []:
            unit_name = 'unit%03d' % 0
            max_unit = -1
        # Else name the new unit by incrementing the last unit by 1
        else:
            unit_numbers = []
            for node in saved_units_list:
                unit_numbers.append(node._v_pathname.split('/')[-1][-3:])
                unit_numbers[-1] = int(unit_numbers[-1])
            unit_numbers = np.array(unit_numbers)
            max_unit = np.max(unit_numbers)
            unit_name = 'unit%03d' % int(max_unit + 1)

        return unit_name, max_unit

    def generate_hash(self, electrode_number, waveform_count):
        """
        Generate a 10 character hash for the unit based on electrode and waveform count

        Args:
            electrode_number: int, electrode number
            waveform_count: int, number of waveforms in unit

        Returns:
            str: 10 character hash
        """
        # Create deterministic hash from inputs
        hash_input = f"{electrode_number}_{waveform_count}"
        hash_object = hashlib.sha256(hash_input.encode())
        hash_value = hash_object.hexdigest()
        hash_str = str(hash_value)[:10]
        return hash_str

    @staticmethod
    def calc_snr(
            electrode_num,
            unit_waveforms,
            layout_frame,
    ):
        frame_ind = layout_frame['electrode_ind'] == electrode_num
        MAD_val = layout_frame['mad_val'][frame_ind].values[0]
        mean_amp = np.mean(np.max(np.abs(unit_waveforms), axis=1))
        snr = mean_amp / MAD_val
        return snr

    def save_unit(
            self,
            unit_waveforms,
            unit_times,
            electrode_num,
            this_sort_file_handler,
            split_or_merge,
            override_ask=False,
            layout_frame=None,
    ):
        """
        Save unit to hdf5 file
        """
        if not override_ask:
            continue_bool, unit_properties = \
                self.get_unit_properties(
                    this_sort_file_handler,
                    split_or_merge,
                )
            if not continue_bool:
                print(':: Unit not saved ::')
                return continue_bool, None
        else:
            unit_properties = {}
            unit_properties['single_unit'] = 0
            unit_properties['regular_spiking'] = 0
            unit_properties['fast_spiking'] = 0
            continue_bool = True

        print(f':: Saving unit {unit_properties} ::')

        if '/sorted_units' not in self.hf5:
            self.hf5.create_group('/', 'sorted_units')

        # Get a hash for the unit to compare stored data
        # with unit_descriptor table
        unit_hash = self.generate_hash(electrode_num, len(unit_times))

        # Only check for existing hash if this isn't the first unit
        unit_name, max_unit = self.get_latest_unit_name()
        if max_unit >= 0:  # This is not count...it's ind, 0 means first unit is already there
            # existing_units = self.get_saved_units_hashes()
            existing_units = self.get_metadata_from_units()
            if unit_hash in existing_units['hash'].values:
                existing_unit = existing_units[existing_units['hash']
                                               == unit_hash].iloc[0]
                print(f"Unit already exists as {existing_unit['unit_name']}")
                return continue_bool, existing_unit['unit_name']

        self.hf5.create_group('/sorted_units', unit_name)
        print(f"Adding new unit {unit_name}")

        # Add to HDF5
        waveforms = self.hf5.create_array('/sorted_units/%s' % unit_name,
                                          'waveforms', unit_waveforms)
        times = self.hf5.create_array('/sorted_units/%s' % unit_name,
                                      'times', unit_times)

        unit_table = self.hf5.create_table(
            f'/sorted_units/{unit_name}',
            'unit_metadata',
            description=sorted_unit_metadata)

        # Calc SNR
        snr = self.calc_snr(
            electrode_num,
            unit_waveforms,
            layout_frame,
        )

        # Get a new unit_descriptor table row for this new unit
        unit_description = unit_table.row
        # Add to unit_descriptor table
        unit_description['waveform_count'] = int(len(unit_times))
        unit_description['electrode_number'] = electrode_num
        unit_description['hash'] = unit_hash
        unit_description['single_unit'] = unit_properties['single_unit']
        unit_description['regular_spiking'] = unit_properties['regular_spiking']
        unit_description['fast_spiking'] = unit_properties['fast_spiking']
        unit_description['snr'] = snr
        unit_description.append()

        # Flush table and hf5
        unit_table.flush()
        self.hf5.flush()
        return continue_bool, unit_name

    def check_unit_descriptor_table(self,):
        if '/unit_descriptor' not in self.hf5:
            print(':: No unit_descriptor table found ::')
            return False
        else:
            return True

    def return_unit_descriptor_table(self,):
        """
        Return the unit descriptor table
        """
        if self.check_unit_descriptor_table():
            return self.hf5.root.unit_descriptor

    def table_to_frame(self,):
        """
        Convert the unit_descriptor table to a pandas dataframe
        """
        table = self.return_unit_descriptor_table()
        table_cols = table.colnames
        dat_list = [table[i] for i in range(table.shape[0])]
        dict_list = [dict(zip(table_cols, dat)) for dat in dat_list]
        table_frame = pd.DataFrame(
            data=dict_list,
        )
        table_frame['hash'] = [x.decode() for x in table_frame['hash']]
        return table_frame

    def check_table_matches_saved_units(self,):
        """
        Check that the unit_descriptor table matches the saved units
        """
        table = self.return_unit_descriptor_table()
        # saved_frame = self.get_saved_units_hashes()
        saved_frame = self.get_metadata_from_units()
        table_frame = pd.DataFrame({
            'hash': [str(x.decode()) for x in table.col('hash')[:]],
            'unit_number': table.col('unit_number')[:]
        })

        saved_frame.sort_values(by='hash', inplace=True)
        table_frame.sort_values(by='hash', inplace=True)

        merged_frame = pd.merge(
            saved_frame, table_frame, on='unit_number', how='outer')
        merged_frame['match'] = merged_frame['hash_x'] == merged_frame['hash_y']

        if all(merged_frame['match']):
            return True, merged_frame
        else:
            print('Unit descriptor table does not match saved units \n')
            return False, merged_frame

    def _rename_unit(self, hash, new_name):
        """
        Rename units in both unit_descriptor table and sorted_units directory
        in HDF5 file, using hash as identifier
        """
        # Rename saved unit
        unit_list = self.hf5.list_nodes('/sorted_units')
        wanted_unit_list = []
        for unit in unit_list:
            metadata = unit.unit_metadata
            unit_hash = metadata.col('hash')[0]
            # This needs to be decoded because hf5 files don't
            # store strings innately and convert them to bytes
            unit_hash = str(unit_hash.decode())
            if unit_hash == hash:
                wanted_unit_list.append(unit)
        if not len(wanted_unit_list) > 0:
            print('Unit not found')
            return
        elif len(wanted_unit_list) > 1:
            print('Multiple units found')
            return
        wanted_unit = wanted_unit_list[0]
        wanted_unit._f_rename(new_name)

        # Flush table and hf5
        self.hf5.flush()

    def get_metadata_from_units(self,):
        """
        Extracts unit metadata from saved_units directory
        """
        if '/sorted_units' not in self.hf5:
            raise ValueError('No sorted_units directory found')

        unit_list = self.hf5.list_nodes('/sorted_units')

        if len(unit_list) == 0:
            raise ValueError('No units found in sorted_units directory')

        metadata_list = []
        unit_hashes = []
        for unit in unit_list:
            metadata_list.append(unit.unit_metadata[:])
            metadata = unit.unit_metadata
            unit_hash = metadata.col('hash')[0]
            # This needs to be decoded because hf5 files don't
            # store strings innately and convert them to bytes
            unit_hash = str(unit_hash.decode())
            unit_hashes.append(unit_hash)
        col_names = unit.unit_metadata.colnames
        saved_frame = pd.DataFrame(
            data=[dict(zip(col_names, row[0])) for row in metadata_list]
        )
        saved_frame['unit_name'] = [unit._v_pathname.split('/')[-1]
                                    for unit in unit_list]
        saved_frame['unit_number'] = [int(unit_name.split('unit')[-1])
                                      for unit_name in saved_frame['unit_name']]
        saved_frame['hash'] = unit_hashes
        return saved_frame

    def resort_units(self,):
        """
        1) Get metadata from units
        2) Rename units sorted by electrode
        3) Update unit_descriptor table
        """
        metadata_table = self.get_metadata_from_units()
        metadata_table.sort_values(by='electrode_number', inplace=True)
        metadata_table['new_unit_number'] = np.arange(len(metadata_table))

        # Rename units
        for row in metadata_table.iterrows():
            this_hash = row[1]['hash']
            new_name = f'unit{str(this_hash)}'
            self._rename_unit(this_hash, new_name)
        # This double step is necessary to avoid renaming conflicts
        for row in metadata_table.iterrows():
            this_hash = row[1]['hash']
            this_unit_number = row[1]['new_unit_number']
            this_unit_name = f'unit{this_unit_number:03d}'
            self._rename_unit(this_hash, this_unit_name)

        # Update unit_descriptor table
        self.write_unit_descriptor_from_sorted_units()

    def write_unit_descriptor_from_sorted_units(self,):
        """
        Generate unit descriptor table from metadata
        present in sorted units
        """
        metadata_table = self.get_metadata_from_units()

        if '/unit_descriptor' in self.hf5:
            self.hf5.remove_node('/unit_descriptor')
        table = self.hf5.create_table(
            '/', 'unit_descriptor',
            description=unit_descriptor)

        # Write from metadata table to unit_descriptor table
        for ind, this_row in metadata_table.iterrows():
            # Get a new unit_descriptor table row for this new unit
            unit_description = table.row
            for col in table.colnames:
                unit_description[col] = this_row[col]
            unit_description.append()

        table.flush()
        self.hf5.flush()

    def get_unit_properties(self, this_sort_file_handler, split_or_merge):
        """
        Ask user for unit properties and save in both unit_descriptor table
        and sorted_units directory in HDF5 file
        """

        # If unit has not been tampered with and sort_file is present
        if (not split_or_merge) and \
                (this_sort_file_handler.sort_table is not None):
            dat_row = this_sort_file_handler.current_row
            single_unit_msg = dat_row.single_unit
            if not (single_unit_msg.strip() == ''):
                single_unit = True

                # If single unit, check unit type
                unit_type_msg = dat_row.Type
                if unit_type_msg == 'r':
                    unit_type = 'regular_spiking'
                elif unit_type_msg == 'f':
                    unit_type = 'fast_spiking'
                # unit_description[unit_type] = 1
            else:
                single_unit = False
                unit_type = 'none'
            continue_bool = True
            print('== Got unit property details from sort file ==')

        else:
            single_unit_msg, continue_bool = entry_checker(
                msg='Single-unit? (y/n)',
                check_func=lambda x: x in ['y', 'n'],
                fail_response='Please enter (y/n)')
            if continue_bool:
                if single_unit_msg == 'y':
                    single_unit = True
                elif single_unit_msg == 'n':
                    single_unit = False
            else:
                return continue_bool, None

            # If the user says that this is a single unit,
            # ask them whether its regular or fast spiking
            if single_unit:
                unit_type_msg, continue_bool = entry_checker(
                    msg='Regular or fast spiking? (r/f)',
                    check_func=lambda x: x in ['r', 'f'],
                    fail_response='Please enter (r/f)')
                if continue_bool:
                    if unit_type_msg == 'r':
                        unit_type = 'regular_spiking'
                    elif unit_type_msg == 'f':
                        unit_type = 'fast_spiking'
                else:
                    return continue_bool, None
                # unit_description[unit_type] = 1
            else:
                unit_type = 'none'
                continue_bool = True

        # unit_description['single_unit'] = int(single_unit)
        property_dict = dict(
            single_unit=int(single_unit),
            regular_spiking=int(unit_type == 'regular_spiking'),
            fast_spiking=int(unit_type == 'fast_spiking'),
        )

        return continue_bool, property_dict


class sorted_unit_metadata(tables.IsDescription):
    electrode_number = tables.Int32Col()
    single_unit = tables.Int32Col()
    regular_spiking = tables.Int32Col()
    fast_spiking = tables.Int32Col()
    waveform_count = tables.Int32Col()
    hash = tables.StringCol(10)
    snr = tables.Float32Col()

# Define a unit_descriptor class to be used to add things (anything!)
# about the sorted units to a pytables table


class unit_descriptor(tables.IsDescription):
    unit_number = tables.Int32Col(pos=0)
    electrode_number = tables.Int32Col()
    single_unit = tables.Int32Col()
    regular_spiking = tables.Int32Col()
    fast_spiking = tables.Int32Col()
    waveform_count = tables.Int32Col()
    hash = tables.StringCol(10)
    snr = tables.Float32Col()


class split_merge_signal:
    def __init__(self, clusters, this_sort_file_handler):
        """
        First check whether there are multiple clusters to merge
        If not, check whether there is a split/sort file
        If not, ask whether to split
        """
        self.clusters = clusters
        self.this_sort_file_handler = this_sort_file_handler
        if not self.check_merge_clusters():
            if self.check_split_sort_file() is None:
                self.ask_split()

    def check_merge_clusters(self):
        if len(self.clusters) > 1:
            self.merge = True
            self.split = False
            return True
        else:
            self.merge = False
            return False

    def ask_split(self):
        msg, continue_bool = entry_checker(
            msg='SPLIT this cluster? (y/n)',
            check_func=lambda x: x in ['y', 'n'],
            fail_response='Please enter (y/n)')
        if continue_bool:
            if msg == 'y':
                self.split = True
            elif msg == 'n':
                self.split = False

    def check_split_sort_file(self):
        if self.this_sort_file_handler.sort_table is not None:
            dat_row = self.this_sort_file_handler.current_row
            split_val = re.findall('[0-9]+', str(dat_row.Split))
            if (len(str(dat_row.Split).strip()) > 0):
<<<<<<< HEAD
                self.split=True
            else:
                self.split=False
            print(f'== Got split details from sort file: {split_val} ==')
=======
                self.split = True
            else:
                self.split = False
            print(f'==== Got split details from sort file: {split_val} ====\n')
>>>>>>> b7bf8c38
            return True
        else:
            return None


def gen_autosort_plot(
        subcluster_prob,
        subcluster_waveforms,
        chi_out,
        mean_waveforms,
        std_waveforms,
        subcluster_times,
        fin_bool,
        cluster_labels,
        electrode_num,
        sampling_rate,
        autosort_output_dir,
        n_max_plot=5000,
):
    """
    For each electrode, generate a summary of how each
    cluster was processed

    Inputs:
        subcluster_prob: list of probabilities of each subcluster
        subcluster_waveforms: list of waveforms of each subcluster
        chi_out: chi-square p-value of each subcluster's probability distribution
        mean_waveforms: list of mean waveforms of given subcluster
        std_waveforms: list of std of waveforms of given subcluster
        subcluster_times: list of times of each subcluster
        autosort_output_dir: absolute path of directory to save output
        n_max_plot: maximum number of waveforms to plot

    Outputs:
        Plots of following quantities
        1. prob distribution (indicate chi-square p-value in titles)
        2. ISI distribution
        3. Histogram of spikes over time
        4. Mean +/- std of waveform
        5. A finite amount of raw waveforms
    """

    if not os.path.exists(autosort_output_dir):
        os.makedirs(autosort_output_dir)
    print(f'== Generating autosort plot for electrode {electrode_num} ==')

    fig, ax = plt.subplots(5, len(subcluster_waveforms),
                           figsize=(5*len(subcluster_prob), 20),
                           sharex=False, sharey=False)
    for i, (this_ax, this_waveforms) in \
            enumerate(zip(ax[:2, :].T, subcluster_waveforms)):
        waveform_count = len(this_waveforms)
        if waveform_count > n_max_plot:
            this_waveforms = this_waveforms[np.random.choice(
                len(this_waveforms), n_max_plot, replace=False)]
        this_ax[0].set_title(f'Cluster {cluster_labels[i]}' + '\n' +
                             'Waveform Count: {}'.format(waveform_count))
        for this_this_ax in this_ax:
            this_this_ax.plot(this_waveforms.T, color='k', alpha=0.01)
    for this_ax, this_dist, this_chi in zip(ax[2], subcluster_prob, chi_out):
        this_ax.hist(this_dist, bins=10, alpha=0.5, density=True)
        this_ax.hist(this_dist, bins=10, alpha=0.5, density=True,
                     histtype='step', color='k', linewidth=3)
        this_ax.set_title('Chi-Square p-value: {:.3f}'.format(this_chi.pvalue))
        this_ax.set_xlabel('Classifier Probability')
        this_ax.set_xlim([0, 1])
    # If chi-square p-value is less than alpha,
    # create green border around subplots
    for i in range(len(subcluster_prob)):
        if fin_bool[i]:
            for this_ax in ax[:, i]:
                for this_spine in this_ax.spines.values():
                    this_spine.set_edgecolor('green')
                    this_spine.set_linewidth(5)
    ax[0, 0].set_ylabel('Waveform Amplitude')
    ax[2, 0].set_ylabel('Count')
    for this_ax, this_mean, this_std in zip(ax[1], mean_waveforms, std_waveforms):
        this_ax.plot(this_mean, color='k')
        this_ax.fill_between(np.arange(len(this_mean)),
                             y1=this_mean - this_std,
                             y2=this_mean + this_std,
                             color='k', alpha=0.5)
        this_ax.set_title('Mean +/- Std')
        this_ax.set_xlabel('Time (samples)')
        this_ax.set_ylabel('Amplitude')
    for this_ax, this_times in zip(ax[3], subcluster_times):
        this_ax.hist(this_times, bins=30, alpha=0.5, density=True)
        this_ax.set_title('Spike counts over time')
    for this_ax, this_times in zip(ax[4], subcluster_times):
        fig, this_ax = gen_isi_hist(
            this_times,
            np.arange(len(this_times)),
            sampling_rate,
            ax=this_ax,
        )
        this_ax.hist(np.diff(this_times), bins=30, alpha=0.5, density=True)
    # For first 2 rows, equalize y limits
    lims_list = [this_ax.get_ylim() for this_ax in ax[:2, :].flatten()]
    min_lim = np.min(lims_list)
    max_lim = np.max(lims_list)
    for this_ax in ax[0, :].flatten():
        this_ax.set_ylim([min_lim, max_lim])
    fig.suptitle(f'Electrode {electrode_num:02}', fontsize=20)
    plt.tight_layout()
    plt.subplots_adjust(top=0.95)
    fig.savefig(os.path.join(autosort_output_dir,
                f'{electrode_num:02}_subclusters.png'))
    plt.close()


def get_cluster_props(
        split_predictions,
        spike_waveforms,
        clf_prob,
        spike_times,
        chi_square_alpha,
        count_threshold,
):
    """
    Calculate the following properties for each cluster:
    - waveforms
    - times
    - probs
    - mean waveform
    - std waveform
    - chi_square p-value on classifier probability distribution

    Inputs:
        split_predictions: array of cluster labels
        spike_waveforms: array of spike waveforms
        clf_prob: array of classifier probabilities
        spike_times: array of spike times

    Outputs:
        subcluster_inds: list of indices for each cluster
        subcluster_waveforms: list of waveforms for each cluster
        subcluster_prob: list of probabilities for each cluster
        subcluster_times: list of times for each cluster
        mean_waveforms: list of mean waveforms for each cluster
        std_waveforms: list of std waveforms for each cluster
        fin_bool: list of booleans indicating whether the cluster is a wanted unit
        fin_bool_dict: dictionary of booleans indicating whether the cluster is a wanted unit
    """

    # Once selections have been made, save data
    # Waveforms of originally chosen cluster
    subcluster_inds = [np.where(split_predictions == this_split)[0]
                       for this_split in np.unique(split_predictions)]
    subcluster_waveforms = [spike_waveforms[this_inds]
                            for this_inds in subcluster_inds]
    subcluster_prob = [clf_prob[this_inds]
                       for this_inds in subcluster_inds]
    subcluster_times = [spike_times[this_inds]
                        for this_inds in subcluster_inds]
    mean_waveforms = [np.mean(this_waveform, axis=0)
                      for this_waveform in subcluster_waveforms]
    std_waveforms = [np.std(this_waveform, axis=0)
                     for this_waveform in subcluster_waveforms]

    # Check that the probability distributions are not uniform
    # That indicates that the cluster is likely generated by noise

    prob_dists = [np.histogram(this_prob, bins=10, density=True)[0]
                  for this_prob in subcluster_prob]

    chi_out = [chisquare(this_dist) for this_dist in prob_dists]

    chi_bool = [this_chi[1] < chi_square_alpha for this_chi in chi_out]
    count_bool = [len(this_waveform) >
                  count_threshold for this_waveform in subcluster_waveforms]

    # To avoid confusion between index and cluster number,
    # change fin_bool to dictionary because it gets used later
    unique_clusters = np.unique(split_predictions)
    fin_bool = np.logical_and(chi_bool, count_bool)
    fin_bool_dict = dict(zip(unique_clusters, fin_bool))

    return (
        subcluster_inds,
        subcluster_waveforms,
        subcluster_prob,
        subcluster_times,
        mean_waveforms,
        std_waveforms,
        chi_out,
        fin_bool,
        fin_bool_dict,
    )


def calculate_merge_sets(
        mahal_mat,
        mahal_thresh,
        isi_threshs,
        split_predictions,
        spike_waveforms,
        spike_times,
        clf_prob,
        chi_square_alpha,
        count_threshold,
        sampling_rate,
):
    """
    Calculate which clusters to merge based on mahalanobis distance
    and ISI violations

    Inputs:
        mahal_mat: (n_clusters, n_clusters) matrix of mahalanobis distances
        mahal_thresh: float, threshold for mahalanobis distance
        isi_threshs: list of floats, thresholds for ISI violations
        split_predictions: (n_spikes,) array of cluster predictions
        spike_times: (n_spikes,) array of spike times
        sample_rate: float, sample rate of recording

    Outputs:
        final_merge_sets: list of tuples,
                          each tuple is a pair of clusters to merge
    """

    unique_clusters = np.unique(split_predictions)

    # Set diagonal as nan
    np.fill_diagonal(mahal_mat, np.nan)

    # If -1 (outliers) in unique clusters, remove from
    # both unique clusters and mahalanobis matrix
    if -1 in unique_clusters:
        outlier_ind = np.where(unique_clusters == -1)[0][0]
        unique_clusters = np.delete(unique_clusters, outlier_ind)
        mahal_mat = np.delete(mahal_mat, outlier_ind, axis=0)
        mahal_mat = np.delete(mahal_mat, outlier_ind, axis=1)

    # Check mahal_mat against threshold
    merge_mat = mahal_mat < mahal_thresh

    # Get indices of clusters to merge
    merge_inds = np.array(np.where(merge_mat)).T
    merge_clusters = unique_clusters[merge_inds]

    # Make sure there are no sets of duplicates
    # i.e. (1, 2) and (2, 1)
    merge_sets = [tuple(set(this_pair)) for this_pair in merge_clusters]
    merge_sets = list(set(merge_sets))

    # At this stage, we are certain these need to be merged
    # Consolidate overlapping merge sets
    # Check for intersections between sets, if there is one,
    # merge sets
    # Repeat until no intersections
    final_merge_sets = [set(this_set) for this_set in merge_sets]
    while True:
        # Check for intersections
        # If there is one, merge sets and start over
        # If not, break
        intersect_bool = False
        for i, this_set in enumerate(final_merge_sets):
            for j, other_set in enumerate(final_merge_sets):
                if i == j:
                    continue
                if len(this_set.intersection(other_set)) > 0:
                    intersect_bool = True
                    final_merge_sets[i] = this_set.union(other_set)
                    final_merge_sets[j] = set()
                    break
            if intersect_bool:
                break
        # Remove empty sets
        final_merge_sets = [this_set for this_set in final_merge_sets
                            if len(this_set) > 0]
        if not intersect_bool:
            break

    # Convert back to tuples
    final_merge_sets = [tuple(this_set) for this_set in final_merge_sets]

    # Check ISI violations for each merge set
    violations_list = []
    for this_set in final_merge_sets:
        merged_inds = [i for i, val in enumerate(split_predictions)
                       if val in this_set]
        merged_times = spike_times[merged_inds]
        violations = get_ISI_violations(
            merged_times, sampling_rate)
        violations_list.append(violations)

    violations_pass_bool = [all(
        np.array(this_violations) < np.array(isi_threshs)
    ) for this_violations in violations_list]

    final_merge_sets = [this_set for this_set, this_bool
                        in zip(final_merge_sets, violations_pass_bool) if this_bool]

    # Only keep merge sets if they contain at least one unit

    # Update split_predicitons so 1) waveform count, 2) distribution
    # of classifier probs can be tested

    new_clust_names = np.arange(len(final_merge_sets)) + \
        len(unique_clusters)

    new_name_dict = dict(zip(new_clust_names, final_merge_sets))

    merge_split_predictions = split_predictions.copy()

    for this_set, this_name in zip(final_merge_sets, new_clust_names):
        for this_cluster in this_set:
            inds = merge_split_predictions == this_cluster
            merge_split_predictions[inds] = this_name

    (
        subcluster_inds,
        subcluster_waveforms,
        subcluster_prob,
        subcluster_times,
        mean_waveforms,
        std_waveforms,
        chi_out,
        fin_bool,
        fin_bool_dict,
    ) = \
        get_cluster_props(
        merge_split_predictions,
        spike_waveforms,
        clf_prob,
        spike_times,
        chi_square_alpha,
        count_threshold,
    )

    # Check fin_merge_sets against fin_bool_dict
    fin_merge_sets = [val for key, val in new_name_dict.items()
                      if fin_bool_dict[key]]

    return fin_merge_sets, new_clust_names

# def auto_process_electrode(electrode_num, process_params):


def auto_process_electrode(
        electrode_num,
        process_params,
):
    """
    Process a single electrode's data for autosort

    Args:
        electrode_num: The electrode number to process
        process_params: Tuple containing processing parameters:
            - max_autosort_clusters
            - auto_params
            - chi_square_alpha
            - count_threshold
            - sampling_rate
            - data_dir
    """
    (
        max_autosort_clusters,
        auto_params,
        chi_square_alpha,
        count_threshold,
        sampling_rate,
        data_dir,
    ) = process_params

    autosort_output_dir = os.path.join(
        data_dir,
        'autosort_outputs'
    )

    print(f'=== Processing Electrode {electrode_num:02} ===')

    # Load data from the chosen electrode

    load_bool, (
        spike_waveforms,
        spike_times,
        pca_slices,
        energy,
        amplitudes,
        split_predictions,
    ) = load_data_from_disk(data_dir, electrode_num, max_autosort_clusters)

    if not load_bool:
        print(f'Trouble loading data for electrode {electrode_num}.')
        print('Fix the issue and try again. Skipping this electrode.')
        return None

    clf_data_paths = [
        f'spike_waveforms/electrode{electrode_num:02}/clf_prob.npy',
        f'spike_waveforms/electrode{electrode_num:02}/clf_pred.npy',
    ]
    clf_data_paths = [os.path.join(data_dir, x) for x in clf_data_paths]
    clf_prob, clf_pred = [np.load(this_path) for this_path in clf_data_paths]

    # If auto-clustering was done, data has already been trimmed
    clf_prob = clf_prob[clf_pred]
    clf_pred = clf_pred[clf_pred]

    # Get merge parameters
    mahal_thresh = auto_params['mahalanobis_merge_thresh']
    isi_threshs = auto_params['ISI_violations_thresholds']

    # Load mahalanobis distances
    mahal_mat_path = os.path.join(
        '.',
        'clustering_results',
        f'electrode{electrode_num:02}',
        f'clusters{max_autosort_clusters:02}',
        'mahalanobis_distances.npy',
    )
    mahal_mat = np.load(mahal_mat_path)

    unique_clusters = np.unique(split_predictions)
    assert len(unique_clusters) == len(mahal_mat), \
        'Mahalanobis matrix does not match number of clusters'

    # Calculate merge sets
    (
        final_merge_sets,
        new_clust_names,
    ) = calculate_merge_sets(
        mahal_mat,
        mahal_thresh,
        isi_threshs,
        split_predictions,
        spike_waveforms,
        spike_times,
        clf_prob,
        chi_square_alpha,
        count_threshold,
        sampling_rate,
    )

    if len(final_merge_sets) > 0:
        print(f'=== Merging {len(final_merge_sets)} Clusters ===')
        for this_merge_set, new_name in zip(final_merge_sets, new_clust_names):
            print(f'==== {this_merge_set} => {new_name} ====')

        fig, ax = gen_plot_auto_merged_clusters(
            spike_waveforms,
            spike_times,
            split_predictions,
            sampling_rate,
            final_merge_sets,
            new_clust_names,
        )

        fig.savefig(
            os.path.join(
                autosort_output_dir,
                f'{electrode_num:02}_merged_units.png',
            ),
            bbox_inches='tight',
        )
        plt.close(fig)

        # Update split_predictions
        for this_set, this_name in zip(final_merge_sets, new_clust_names):
            for this_cluster in this_set:
                split_predictions[split_predictions ==
                                  this_cluster] = this_name

    # Prepare data
    data = prepare_data(
        np.arange(len(spike_waveforms)),
        pca_slices,
        energy,
        amplitudes,
    )

    # Get cluster properties
    (
        subcluster_inds,
        subcluster_waveforms,
        subcluster_prob,
        subcluster_times,
        mean_waveforms,
        std_waveforms,
        chi_out,
        fin_bool,
        fin_bool_dict,
    ) = get_cluster_props(
        split_predictions,
        spike_waveforms,
        clf_prob,
        spike_times,
        chi_square_alpha,
        count_threshold,
    )

    # Generate plots
    gen_autosort_plot(
        subcluster_prob,
        subcluster_waveforms,
        chi_out,
        mean_waveforms,
        std_waveforms,
        subcluster_times,
        fin_bool,
        np.unique(split_predictions),
        electrode_num,
        sampling_rate,
        autosort_output_dir,
        n_max_plot=5000,
    )

    return subcluster_waveforms, subcluster_times, fin_bool, electrode_num<|MERGE_RESOLUTION|>--- conflicted
+++ resolved
@@ -89,13 +89,8 @@
 
             # Get splits and merges out of the way first
             sort_table.sort_values(
-<<<<<<< HEAD
-                    ['len_cluster','Split'],
-                    ascending=False, inplace=True)
-=======
                 ['len_cluster', 'Split'],
                 ascending=False, inplace=True)
->>>>>>> b7bf8c38
             if 'level_0' in sort_table.columns:
                 sort_table.drop(columns=['level_0'], inplace=True)
             sort_table.reset_index(inplace=True)
@@ -230,20 +225,12 @@
             ax[1].imshow(waveform_plot, aspect='auto')
             ax[1].axis('off')
         else:
-<<<<<<< HEAD
-            ax[cluster_num, 0].imshow(isi_plot,aspect='auto');
-            ax[cluster_num,0].axis('off')
-            ax[cluster_num, 1].imshow(waveform_plot,aspect='auto');
-            ax[cluster_num,1].axis('off')
-    fig.suptitle('Are these the neurons you want to select? Press q to exit plot')
-=======
             ax[cluster_num, 0].imshow(isi_plot, aspect='auto')
             ax[cluster_num, 0].axis('off')
             ax[cluster_num, 1].imshow(waveform_plot, aspect='auto')
             ax[cluster_num, 1].axis('off')
     fig.suptitle(
         'Are these the neurons you want to select? Press q to exit plot')
->>>>>>> b7bf8c38
     fig.tight_layout()
     plt.show()
 
@@ -300,10 +287,7 @@
     plt.tight_layout()
     plt.show()
 
-<<<<<<< HEAD
-=======
-
->>>>>>> b7bf8c38
+
 def get_clustering_params(this_sort_file_handler):
     """
     Ask user for clustering parameters
@@ -312,15 +296,6 @@
     if (this_sort_file_handler.sort_table is not None):
         dat_row = this_sort_file_handler.current_row
         split_val = re.findall('[0-9]+', str(dat_row.Split))
-<<<<<<< HEAD
-        if (len(split_val) > 0): 
-            n_clusters = int(input(f'Number of clusters (default={split_val[0]}): ') or split_val[0])
-        else:
-            n_clusters = int(input('Number of clusters (default=5): ') or "5")
-    else:    
-        n_clusters = int(input('Number of clusters (default=5): ') or "5")
-    
-=======
         if (len(split_val) > 0):
             n_clusters = int(
                 input(f'Number of clusters (default={split_val[0]}): ') or split_val[0])
@@ -328,7 +303,6 @@
             n_clusters = int(input('Number of clusters (default=5): ') or "5")
     else:
         n_clusters = int(input('Number of clusters (default=5): ') or "5")
->>>>>>> b7bf8c38
     fields = [
         'Max iterations',
         'Convergence criterion',
@@ -614,7 +588,7 @@
                             for this_text, this_count in zip(
                                 current_legend_texts,
                                 waveform_counts,
-        )]
+                            )]
         for this_text, new_text in zip(
                 current_legend_texts,
                 new_legend_texts,
@@ -1149,17 +1123,10 @@
             dat_row = self.this_sort_file_handler.current_row
             split_val = re.findall('[0-9]+', str(dat_row.Split))
             if (len(str(dat_row.Split).strip()) > 0):
-<<<<<<< HEAD
-                self.split=True
-            else:
-                self.split=False
-            print(f'== Got split details from sort file: {split_val} ==')
-=======
                 self.split = True
             else:
                 self.split = False
             print(f'==== Got split details from sort file: {split_val} ====\n')
->>>>>>> b7bf8c38
             return True
         else:
             return None
@@ -1594,9 +1561,9 @@
     )
 
     if len(final_merge_sets) > 0:
-        print(f'=== Merging {len(final_merge_sets)} Clusters ===')
+        print(f'=== Merging {len(final_merge_sets)} Clusters ===\n')
         for this_merge_set, new_name in zip(final_merge_sets, new_clust_names):
-            print(f'==== {this_merge_set} => {new_name} ====')
+            print(f'==== {this_merge_set} => {new_name} ====\n')
 
         fig, ax = gen_plot_auto_merged_clusters(
             spike_waveforms,
