# Adrian Foy September 2023

<<<<<<< HEAD
"""Imports a variety of Python functions used by 'LoadIntanRHD_Python.ipynb'
Jupyter Notebook.

# Code for loading traditional intan format from
# https://github.com/Intan-Technologies/load-rhd-notebook-python
=======
"""This module provides functions for loading and processing Intan RHD data files, commonly used in electrophysiology research. It includes utilities for reading file headers, extracting and scaling data, applying filters, and plotting channel data.

- `load_file(filename)`: Loads an RHD file, returning a dictionary of results and a boolean indicating if data is present.
- `print_all_channel_names(result)`: Prints the names of all channels present in the result dictionary.
- `find_channel_in_group(channel_name, signal_group)`: Finds a channel by name in a signal group, returning its presence and index.
- `read_header(fid)`: Reads the header of an RHD file, extracting metadata and channel information.
- `check_magic_number(fid)`: Verifies the file type by checking the magic number.
- `read_version_number(header, fid)`: Reads and stores the version number from the file.
- `set_num_samples_per_data_block(header)`: Sets the number of samples per data block based on the file version.
- `read_sample_rate(header, fid)`: Reads the sample rate from the file.
- `initialize_channels(header)`: Initializes empty lists for each data channel type.
- `read_signal_summary(header, fid)`: Reads and stores signal group information from the header.
- `get_bytes_per_data_block(header)`: Calculates the number of bytes per data block.
- `read_one_data_block(data, header, indices, fid)`: Reads a data block into the data dictionary.
- `read_analog_signals(fid, data, indices, samples_per_block, header)`: Reads analog signals into the data dictionary.
- `read_digital_signals(fid, data, indices, samples_per_block, header)`: Reads digital signals into the data dictionary.
- `data_to_result(header, data, result)`: Merges data into the result dictionary.
- `plot_channel(channel_name, result)`: Plots data for a specified channel.
- `calculate_data_size(header, filename, fid)`: Calculates the data size in the file.
- `read_all_data_blocks(header, num_samples, num_blocks, fid)`: Reads all data blocks from the file.
- `initialize_memory(header, num_samples)`: Pre-allocates memory for data arrays.
- `parse_data(header, data)`: Parses raw data into readable forms.
- `scale_timestamps(header, data)`: Scales timestamps to seconds.
- `scale_analog_data(header, data)`: Scales analog data to appropriate units.
- `apply_notch_filter(header, data)`: Applies a notch filter to amplifier data if needed.

Exception Classes:
- `UnrecognizedFileError`: Raised for unrecognized file types.
- `UnknownChannelTypeError`: Raised for unknown channel types in the header.
- `FileSizeError`: Raised for invalid file sizes.
- `QStringError`: Raised for QString reading errors.
- `ChannelNotFoundError`: Raised when a specified channel is not found for plotting.
>>>>>>> 534eb2d6
"""

import struct
import math
import os
import time

import numpy as np

import matplotlib.pyplot as plt


def load_file(filename):
    """Loads .rhd file with provided filename, returning 'result' dict and
    'data_present' Boolean.
    """
    # Start timing
    tic = time.time()

    # Open file
    fid = open(filename, 'rb')
    filesize = os.path.getsize(filename)

    # Read file header
    header = read_header(fid)

    # Calculate how much data is present and summarize to console.
    data_present, filesize, num_blocks, num_samples = (
        calculate_data_size(header, filename, fid))

    # If .rhd file contains data, read all present data blocks into 'data'
    # dict, and verify the amount of data read.
    if data_present:
        data = read_all_data_blocks(header, num_samples, num_blocks, fid)
        check_end_of_file(filesize, fid)

    # Save information in 'header' to 'result' dict.
    result = {}
    header_to_result(header, result)

    # If .rhd file contains data, parse data into readable forms and, if
    # necessary, apply the same notch filter that was active during recording.
    if data_present:
        parse_data(header, data)
        apply_notch_filter(header, data)

        # Save recorded data in 'data' to 'result' dict.
        data_to_result(header, data, result)

    # Otherwise (.rhd file is just a header for One File Per Signal Type or
    # One File Per Channel data formats, in which actual data is saved in
    # separate .dat files), just return data as an empty list.
    else:
        data = []

    # Report how long read took.
    print('Done!  Elapsed time: {0:0.1f} seconds'.format(time.time() - tic))

    # Return 'result' dict.
    return result, data_present


def print_all_channel_names(result):
    """Searches through all present signal types in 'result' dict, and prints
    the names of these channels. Useful, for example, to determine names of
    channels that can be plotted.
    """
    if 'amplifier_channels' in result:
        print_names_in_group(result['amplifier_channels'])

    if 'aux_input_channels' in result:
        print_names_in_group(result['aux_input_channels'])

    if 'supply_voltage_channels' in result:
        print_names_in_group(result['supply_voltage_channels'])

    if 'board_adc_channels' in result:
        print_names_in_group(result['board_adc_channels'])

    if 'board_dig_in_channels' in result:
        print_names_in_group(result['board_dig_in_channels'])

    if 'board_dig_out_channels' in result:
        print_names_in_group(result['board_dig_out_channels'])


def print_names_in_group(signal_group):
    """Searches through all channels in this group and print them.
    """
    for this_channel in signal_group:
        print(this_channel['custom_channel_name'])


def find_channel_in_group(channel_name, signal_group):
    """Finds a channel with this name in this group, returning whether or not
    it's present and, if so, the position of this channel in signal_group.
    """
    for count, this_channel in enumerate(signal_group):
        if this_channel['custom_channel_name'] == channel_name:
            return True, count
    return False, 0


def find_channel_in_header(channel_name, header):
    """Looks through all present signal groups in header, searching for
    'channel_name'. If found, return the signal group and the index of that
    channel within the group.
    """
    signal_group_name = ''
    if 'amplifier_channels' in header:
        channel_found, channel_index = find_channel_in_group(
            channel_name, header['amplifier_channels'])
        if channel_found:
            signal_group_name = 'amplifier_channels'

    if not channel_found and 'aux_input_channels' in header:
        channel_found, channel_index = find_channel_in_group(
            channel_name, header['aux_input_channels'])
        if channel_found:
            signal_group_name = 'aux_input_channels'

    if not channel_found and 'supply_voltage_channels' in header:
        channel_found, channel_index = find_channel_in_group(
            channel_name, header['supply_voltage_channels'])
        if channel_found:
            signal_group_name = 'supply_voltage_channels'

    if not channel_found and 'board_adc_channels' in header:
        channel_found, channel_index = find_channel_in_group(
            channel_name, header['board_adc_channels'])
        if channel_found:
            signal_group_name = 'board_adc_channels'

    if not channel_found and 'board_dig_in_channels' in header:
        channel_found, channel_index = find_channel_in_group(
            channel_name, header['board_dig_in_channels'])
        if channel_found:
            signal_group_name = 'board_dig_in_channels'

    if not channel_found and 'board_dig_out_channels' in header:
        channel_found, channel_index = find_channel_in_group(
            channel_name, header['board_dig_out_channels'])
        if channel_found:
            signal_group_name = 'board_dig_out_channels'

    if channel_found:
        return True, signal_group_name, channel_index

    return False, '', 0


def read_header(fid):
    """Reads the Intan File Format header from the given file.
    """
    check_magic_number(fid)

    header = {}

    read_version_number(header, fid)
    set_num_samples_per_data_block(header)

    freq = {}

    read_sample_rate(header, fid)
    read_freq_settings(freq, fid)
    read_notch_filter_frequency(header, freq, fid)
    read_impedance_test_frequencies(freq, fid)
    read_notes(header, fid)
    read_num_temp_sensor_channels(header, fid)
    read_eval_board_mode(header, fid)
    read_reference_channel(header, fid)

    set_sample_rates(header, freq)
    set_frequency_parameters(header, freq)

    initialize_channels(header)

    read_signal_summary(header, fid)

    return header


def check_magic_number(fid):
    """Checks magic number at beginning of file to verify this is an Intan
    Technologies RHD data file.
    """
    magic_number, = struct.unpack('<I', fid.read(4))
    if magic_number != int('c6912702', 16):
        raise UnrecognizedFileError('Unrecognized file type.')


def read_version_number(header, fid):
    """Reads version number (major and minor) from fid. Stores them into
    header['version']['major'] and header['version']['minor'].
    """
    version = {}
    (version['major'], version['minor']) = struct.unpack('<hh', fid.read(4))
    header['version'] = version

    print('\nReading Intan Technologies RHD Data File, Version {}.{}\n'
          .format(version['major'], version['minor']))


def set_num_samples_per_data_block(header):
    """Determines how many samples are present per data block (60 or 128),
    depending on version. Data files v2.0 or later have 128 samples per block,
    otherwise 60.
    """
    header['num_samples_per_data_block'] = 60
    if header['version']['major'] > 1:
        header['num_samples_per_data_block'] = 128


def read_sample_rate(header, fid):
    """Reads sample rate from fid. Stores it into header['sample_rate'].
    """
    header['sample_rate'], = struct.unpack('<f', fid.read(4))


def read_freq_settings(freq, fid):
    """Reads amplifier frequency settings from fid. Stores them in 'freq' dict.
    """
    (freq['dsp_enabled'],
     freq['actual_dsp_cutoff_frequency'],
     freq['actual_lower_bandwidth'],
     freq['actual_upper_bandwidth'],
     freq['desired_dsp_cutoff_frequency'],
     freq['desired_lower_bandwidth'],
     freq['desired_upper_bandwidth']) = struct.unpack('<hffffff', fid.read(26))


def read_notch_filter_frequency(header, freq, fid):
    """Reads notch filter mode from fid, and stores frequency (in Hz) in
    'header' and 'freq' dicts.
    """
    notch_filter_mode, = struct.unpack('<h', fid.read(2))
    header['notch_filter_frequency'] = 0
    if notch_filter_mode == 1:
        header['notch_filter_frequency'] = 50
    elif notch_filter_mode == 2:
        header['notch_filter_frequency'] = 60
    freq['notch_filter_frequency'] = header['notch_filter_frequency']


def read_impedance_test_frequencies(freq, fid):
    """Reads desired and actual impedance test frequencies from fid, and stores
    them (in Hz) in 'freq' dicts.
    """
    (freq['desired_impedance_test_frequency'],
     freq['actual_impedance_test_frequency']) = (
         struct.unpack('<ff', fid.read(8)))


def read_notes(header, fid):
    """Reads notes as QStrings from fid, and stores them as strings in
    header['notes'] dict.
    """
    header['notes'] = {'note1': read_qstring(fid),
                       'note2': read_qstring(fid),
                       'note3': read_qstring(fid)}


def read_num_temp_sensor_channels(header, fid):
    """Stores number of temp sensor channels in
    header['num_temp_sensor_channels']. Temp sensor data may be saved from
    versions 1.1 and later.
    """
    header['num_temp_sensor_channels'] = 0
    if ((header['version']['major'] == 1 and header['version']['minor'] >= 1)
            or (header['version']['major'] > 1)):
        header['num_temp_sensor_channels'], = struct.unpack('<h', fid.read(2))


def read_eval_board_mode(header, fid):
    """Stores eval board mode in header['eval_board_mode']. Board mode is saved
    from versions 1.3 and later.
    """
    header['eval_board_mode'] = 0
    if ((header['version']['major'] == 1 and header['version']['minor'] >= 3)
            or (header['version']['major'] > 1)):
        header['eval_board_mode'], = struct.unpack('<h', fid.read(2))


def read_reference_channel(header, fid):
    """Reads name of reference channel as QString from fid, and stores it as
    a string in header['reference_channel']. Data files v2.0 or later include
    reference channel.
    """
    if header['version']['major'] > 1:
        header['reference_channel'] = read_qstring(fid)


def set_sample_rates(header, freq):
    """Determines what the sample rates are for various signal types, and
    stores them in 'freq' dict.
    """
    freq['amplifier_sample_rate'] = header['sample_rate']
    freq['aux_input_sample_rate'] = header['sample_rate'] / 4
    freq['supply_voltage_sample_rate'] = (header['sample_rate'] /
                                          header['num_samples_per_data_block'])
    freq['board_adc_sample_rate'] = header['sample_rate']
    freq['board_dig_in_sample_rate'] = header['sample_rate']


def set_frequency_parameters(header, freq):
    """Stores frequency parameters (set in other functions) in
    header['frequency_parameters']
    """
    header['frequency_parameters'] = freq


def initialize_channels(header):
    """Creates empty lists for each type of data channel and stores them in
    'header' dict.
    """
    header['spike_triggers'] = []
    header['amplifier_channels'] = []
    header['aux_input_channels'] = []
    header['supply_voltage_channels'] = []
    header['board_adc_channels'] = []
    header['board_dig_in_channels'] = []
    header['board_dig_out_channels'] = []


def read_signal_summary(header, fid):
    """Reads signal summary from data file header and stores information for
    all signal groups and their channels in 'header' dict.
    """
    number_of_signal_groups, = struct.unpack('<h', fid.read(2))
    for signal_group in range(1, number_of_signal_groups + 1):
        add_signal_group_information(header, fid, signal_group)
    add_num_channels(header)
    print_header_summary(header)


def add_signal_group_information(header, fid, signal_group):
    """Adds information for a signal group and all its channels to 'header'
    dict.
    """
    signal_group_name = read_qstring(fid)
    signal_group_prefix = read_qstring(fid)
    (signal_group_enabled, signal_group_num_channels, _) = struct.unpack(
        '<hhh', fid.read(6))

    if signal_group_num_channels > 0 and signal_group_enabled > 0:
        for _ in range(0, signal_group_num_channels):
            add_channel_information(header, fid, signal_group_name,
                                    signal_group_prefix, signal_group)


def add_channel_information(header, fid, signal_group_name,
                            signal_group_prefix, signal_group):
    """Reads a new channel's information from fid and appends it to 'header'
    dict.
    """
    (new_channel, new_trigger_channel, channel_enabled,
     signal_type) = read_new_channel(
         fid, signal_group_name, signal_group_prefix, signal_group)
    append_new_channel(header, new_channel, new_trigger_channel,
                       channel_enabled, signal_type)


def read_new_channel(fid, signal_group_name, signal_group_prefix,
                     signal_group):
    """Reads a new channel's information from fid.
    """
    new_channel = {'port_name': signal_group_name,
                   'port_prefix': signal_group_prefix,
                   'port_number': signal_group}
    new_channel['native_channel_name'] = read_qstring(fid)
    new_channel['custom_channel_name'] = read_qstring(fid)
    (new_channel['native_order'],
     new_channel['custom_order'],
     signal_type, channel_enabled,
     new_channel['chip_channel'],
     new_channel['board_stream']) = (
         struct.unpack('<hhhhhh', fid.read(12)))
    new_trigger_channel = {}
    (new_trigger_channel['voltage_trigger_mode'],
     new_trigger_channel['voltage_threshold'],
     new_trigger_channel['digital_trigger_channel'],
     new_trigger_channel['digital_edge_polarity']) = (
         struct.unpack('<hhhh', fid.read(8)))
    (new_channel['electrode_impedance_magnitude'],
     new_channel['electrode_impedance_phase']) = (
         struct.unpack('<ff', fid.read(8)))

    return new_channel, new_trigger_channel, channel_enabled, signal_type


def append_new_channel(header, new_channel, new_trigger_channel,
                       channel_enabled, signal_type):
    """"Appends 'new_channel' to 'header' dict depending on if channel is
    enabled and the signal type.
    """
    if not channel_enabled:
        return

    if signal_type == 0:
        header['amplifier_channels'].append(new_channel)
        header['spike_triggers'].append(new_trigger_channel)
    elif signal_type == 1:
        header['aux_input_channels'].append(new_channel)
    elif signal_type == 2:
        header['supply_voltage_channels'].append(new_channel)
    elif signal_type == 3:
        header['board_adc_channels'].append(new_channel)
    elif signal_type == 4:
        header['board_dig_in_channels'].append(new_channel)
    elif signal_type == 5:
        header['board_dig_out_channels'].append(new_channel)
    else:
        raise UnknownChannelTypeError('Unknown channel type.')


def add_num_channels(header):
    """Adds channel numbers for all signal types to 'header' dict.
    """
    header['num_amplifier_channels'] = len(header['amplifier_channels'])
    header['num_aux_input_channels'] = len(header['aux_input_channels'])
    header['num_supply_voltage_channels'] = len(
        header['supply_voltage_channels'])
    header['num_board_adc_channels'] = len(header['board_adc_channels'])
    header['num_board_dig_in_channels'] = len(header['board_dig_in_channels'])
    header['num_board_dig_out_channels'] = len(
        header['board_dig_out_channels'])


def header_to_result(header, result):
    """Merges header information from .rhd file into a common 'result' dict.
    If any fields have been allocated but aren't relevant (for example, no
    channels of this type exist), does not copy those entries into 'result'.
    """
    if header['num_amplifier_channels'] > 0:
        result['spike_triggers'] = header['spike_triggers']
        result['amplifier_channels'] = header['amplifier_channels']

    result['notes'] = header['notes']
    result['frequency_parameters'] = header['frequency_parameters']

    if header['version']['major'] > 1:
        result['reference_channel'] = header['reference_channel']

    if header['num_aux_input_channels'] > 0:
        result['aux_input_channels'] = header['aux_input_channels']

    if header['num_supply_voltage_channels'] > 0:
        result['supply_voltage_channels'] = header['supply_voltage_channels']

    if header['num_board_adc_channels'] > 0:
        result['board_adc_channels'] = header['board_adc_channels']

    if header['num_board_dig_in_channels'] > 0:
        result['board_dig_in_channels'] = header['board_dig_in_channels']

    if header['num_board_dig_out_channels'] > 0:
        result['board_dig_out_channels'] = header['board_dig_out_channels']

    return result


def print_header_summary(header):
    """Prints summary of contents of RHD header to console.
    """
    print('Found {} amplifier channel{}.'.format(
        header['num_amplifier_channels'],
        plural(header['num_amplifier_channels'])))
    print('Found {} auxiliary input channel{}.'.format(
        header['num_aux_input_channels'],
        plural(header['num_aux_input_channels'])))
    print('Found {} supply voltage channel{}.'.format(
        header['num_supply_voltage_channels'],
        plural(header['num_supply_voltage_channels'])))
    print('Found {} board ADC channel{}.'.format(
        header['num_board_adc_channels'],
        plural(header['num_board_adc_channels'])))
    print('Found {} board digital input channel{}.'.format(
        header['num_board_dig_in_channels'],
        plural(header['num_board_dig_in_channels'])))
    print('Found {} board digital output channel{}.'.format(
        header['num_board_dig_out_channels'],
        plural(header['num_board_dig_out_channels'])))
    print('Found {} temperature sensors channel{}.'.format(
        header['num_temp_sensor_channels'],
        plural(header['num_temp_sensor_channels'])))
    print('')


def get_timestamp_signed(header):
    """Checks version (major and minor) in 'header' to determine if data
    recorded from this version of Intan software saved timestamps as signed or
    unsigned integer. Returns True if signed, False if unsigned.
    """
    # All Intan software v1.2 and later saves timestamps as signed
    if header['version']['major'] > 1:
        return True

    if header['version']['major'] == 1 and header['version']['minor'] >= 2:
        return True

    # Intan software before v1.2 saves timestamps as unsigned
    return False


def plural(number_of_items):
    """Utility function to pluralize words based on the number of items.
    """
    if number_of_items == 1:
        return ''
    return 's'


def get_bytes_per_data_block(header):
    """Calculates the number of bytes in each 60 or 128 sample datablock."""
    # Depending on the system used to acquire the data,
    # 'num_samples_per_data_block' will be either 60 (USB Interface Board)
    # or 128 (Recording Controller).
    # Use this number along with numbers of channels to accrue a sum of how
    # many bytes each data block should contain.

    # Timestamps (one channel always present): Start with 4 bytes per sample.
    bytes_per_block = bytes_per_signal_type(
        header['num_samples_per_data_block'],
        1,
        4)

    # Amplifier data: Add 2 bytes per sample per enabled amplifier channel.
    bytes_per_block += bytes_per_signal_type(
        header['num_samples_per_data_block'],
        header['num_amplifier_channels'],
        2)

    # Auxiliary data: Add 2 bytes per sample per enabled aux input channel.
    # Note that aux inputs are sample 4x slower than amplifiers, so there
    # are 1/4 as many samples.
    bytes_per_block += bytes_per_signal_type(
        header['num_samples_per_data_block'] / 4,
        header['num_aux_input_channels'],
        2)

    # Supply voltage: Add 2 bytes per sample per enabled vdd channel.
    # Note that aux inputs are sampled once per data block
    # (60x or 128x slower than amplifiers), so there are
    # 1/60 or 1/128 as many samples.
    bytes_per_block += bytes_per_signal_type(
        1,
        header['num_supply_voltage_channels'],
        2)

    # Analog inputs: Add 2 bytes per sample per enabled analog input channel.
    bytes_per_block += bytes_per_signal_type(
        header['num_samples_per_data_block'],
        header['num_board_adc_channels'],
        2)

    # Digital inputs: Add 2 bytes per sample.
    # Note that if at least 1 channel is enabled, a single 16-bit sample
    # is saved, with each bit corresponding to an individual channel.
    if header['num_board_dig_in_channels'] > 0:
        bytes_per_block += bytes_per_signal_type(
            header['num_samples_per_data_block'],
            1,
            2)

    # Digital outputs: Add 2 bytes per sample.
    # Note that if at least 1 channel is enabled, a single 16-bit sample
    # is saved, with each bit corresponding to an individual channel.
    if header['num_board_dig_out_channels'] > 0:
        bytes_per_block += bytes_per_signal_type(
            header['num_samples_per_data_block'],
            1,
            2)

    # Temp sensor: Add 2 bytes per sample per enabled temp sensor channel.
    # Note that temp sensor inputs are sampled once per data block
    # (60x or 128x slower than amplifiers), so there are
    # 1/60 or 1/128 as many samples.
    if header['num_temp_sensor_channels'] > 0:
        bytes_per_block += bytes_per_signal_type(
            1,
            header['num_temp_sensor_channels'],
            2)

    return bytes_per_block


def bytes_per_signal_type(num_samples, num_channels, bytes_per_sample):
    """Calculates the number of bytes, per data block, for a signal type
    provided the number of samples (per data block), the number of enabled
    channels, and the size of each sample in bytes.
    """
    return num_samples * num_channels * bytes_per_sample


def read_one_data_block(data, header, indices, fid):
    """Reads one 60 or 128 sample data block from fid into data,
    at the location indicated by indices."""
    samples_per_block = header['num_samples_per_data_block']

    # In version 1.2, we moved from saving timestamps as unsigned
    # integers to signed integers to accommodate negative (adjusted)
    # timestamps for pretrigger data
    read_timestamps(fid,
                    data,
                    indices,
                    samples_per_block,
                    get_timestamp_signed(header))

    read_analog_signals(fid,
                        data,
                        indices,
                        samples_per_block,
                        header)

    read_digital_signals(fid,
                         data,
                         indices,
                         samples_per_block,
                         header)


def read_timestamps(fid, data, indices, num_samples, timestamp_signed):
    """Reads timestamps from binary file as a NumPy array, indexing them
    into 'data'.
    """
    start = indices['amplifier']
    end = start + num_samples
    format_sign = 'i' if timestamp_signed else 'I'
    format_expression = '<' + format_sign * num_samples
    read_length = 4 * num_samples
    data['t_amplifier'][start:end] = np.array(struct.unpack(
        format_expression, fid.read(read_length)))


def read_analog_signals(fid, data, indices, samples_per_block, header):
    """Reads all analog signal types present in RHD files: amplifier_data,
    aux_input_data, supply_voltage_data, temp_sensor_data, and board_adc_data,
    into 'data' dict.
    """

    read_analog_signal_type(fid,
                            data['amplifier_data'],
                            indices['amplifier'],
                            samples_per_block,
                            header['num_amplifier_channels'])

    read_analog_signal_type(fid,
                            data['aux_input_data'],
                            indices['aux_input'],
                            int(samples_per_block / 4),
                            header['num_aux_input_channels'])

    read_analog_signal_type(fid,
                            data['supply_voltage_data'],
                            indices['supply_voltage'],
                            1,
                            header['num_supply_voltage_channels'])

    read_analog_signal_type(fid,
                            data['temp_sensor_data'],
                            indices['supply_voltage'],
                            1,
                            header['num_temp_sensor_channels'])

    read_analog_signal_type(fid,
                            data['board_adc_data'],
                            indices['board_adc'],
                            samples_per_block,
                            header['num_board_adc_channels'])


def read_digital_signals(fid, data, indices, samples_per_block, header):
    """Reads all digital signal types present in RHD files: board_dig_in_raw
    and board_dig_out_raw, into 'data' dict.
    """

    read_digital_signal_type(fid,
                             data['board_dig_in_raw'],
                             indices['board_dig_in'],
                             samples_per_block,
                             header['num_board_dig_in_channels'])

    read_digital_signal_type(fid,
                             data['board_dig_out_raw'],
                             indices['board_dig_out'],
                             samples_per_block,
                             header['num_board_dig_out_channels'])


def read_analog_signal_type(fid, dest, start, num_samples, num_channels):
    """Reads data from binary file as a NumPy array, indexing them into
    'dest', which should be an analog signal type within 'data', for example
    data['amplifier_data'] or data['aux_input_data']. Each sample is assumed
    to be of dtype 'uint16'.
    """

    if num_channels < 1:
        return
    end = start + num_samples
    tmp = np.fromfile(fid, dtype='uint16', count=num_samples*num_channels)
    dest[range(num_channels), start:end] = (
        tmp.reshape(num_channels, num_samples))


def read_digital_signal_type(fid, dest, start, num_samples, num_channels):
    """Reads data from binary file as a NumPy array, indexing them into
    'dest', which should be a digital signal type within 'data', either
    data['board_dig_in_raw'] or data['board_dig_out_raw'].
    """

    if num_channels < 1:
        return
    end = start + num_samples
    dest[start:end] = np.array(struct.unpack(
        '<' + 'H' * num_samples, fid.read(2 * num_samples)))


def data_to_result(header, data, result):
    """Merges data from all present signals into a common 'result' dict. If
    any signal types have been allocated but aren't relevant (for example,
    no channels of this type exist), does not copy those entries into 'result'.
    """
    if header['num_amplifier_channels'] > 0:
        result['t_amplifier'] = data['t_amplifier']
        result['amplifier_data'] = data['amplifier_data']

    if header['num_aux_input_channels'] > 0:
        result['t_aux_input'] = data['t_aux_input']
        result['aux_input_data'] = data['aux_input_data']

    if header['num_supply_voltage_channels'] > 0:
        result['t_supply_voltage'] = data['t_supply_voltage']
        result['supply_voltage_data'] = data['supply_voltage_data']

    if header['num_temp_sensor_channels'] > 0:
        result['t_temp_sensor'] = data['t_temp_sensor']

    if header['num_board_adc_channels'] > 0:
        result['t_board_adc'] = data['t_board_adc']
        result['board_adc_data'] = data['board_adc_data']

    if (header['num_board_dig_in_channels'] > 0
            or header['num_board_dig_out_channels'] > 0):
        result['t_dig'] = data['t_dig']

    if header['num_board_dig_in_channels'] > 0:
        result['board_dig_in_data'] = data['board_dig_in_data']

    if header['num_board_dig_out_channels'] > 0:
        result['board_dig_out_data'] = data['board_dig_out_data']

    return result


def plot_channel(channel_name, result):
    """Plots all data associated with channel specified as 'channel_name' in
    'result' dict.
    """
    # Find channel that corresponds to this name
    channel_found, signal_type, signal_index = find_channel_in_header(
        channel_name, result)

    # Plot this channel
    if channel_found:
        _, ax = plt.subplots()
        # fig, ax = plt.subplots()
        ax.set_title(channel_name)
        ax.set_xlabel('Time (s)')

        if signal_type == 'amplifier_channels':
            ylabel = 'Voltage (microVolts)'
            signal_data_name = 'amplifier_data'
            t_vector = result['t_amplifier']

        elif signal_type == 'aux_input_channels':
            ylabel = 'Voltage (Volts)'
            signal_data_name = 'aux_input_data'
            t_vector = result['t_aux_input']

        elif signal_type == 'supply_voltage_channels':
            ylabel = 'Voltage (Volts)'
            signal_data_name = 'supply_voltage_data'
            t_vector = result['t_supply_voltage']

        elif signal_type == 'board_adc_channels':
            ylabel = 'Voltage (Volts)'
            signal_data_name = 'board_adc_data'
            t_vector = result['t_board_adc']

        elif signal_type == 'board_dig_in_channels':
            ylabel = 'Digital In Events (High or Low)'
            signal_data_name = 'board_dig_in_data'
            t_vector = result['t_dig']

        elif signal_type == 'board_dig_out_channels':
            ylabel = 'Digital Out Events (High or Low)'
            signal_data_name = 'board_dig_out_data'
            t_vector = result['t_dig']

        else:
            raise ChannelNotFoundError(
                'Plotting failed; signal type ', signal_type, ' not found')

        ax.set_ylabel(ylabel)

        ax.plot(t_vector, result[signal_data_name][signal_index, :])
        ax.margins(x=0, y=0)

    else:
        raise ChannelNotFoundError(
            'Plotting failed; channel ', channel_name, ' not found')


def read_qstring(fid):
    """Reads Qt style QString.

    The first 32-bit unsigned number indicates the length of the string
    (in bytes). If this number equals 0xFFFFFFFF, the string is null.

    Strings are stored as unicode.
    """

    length, = struct.unpack('<I', fid.read(4))
    if length == int('ffffffff', 16):
        return ""

    if length > (os.fstat(fid.fileno()).st_size - fid.tell() + 1):
        print(length)
        raise QStringError('Length too long.')

    # convert length from bytes to 16-bit Unicode words
    length = int(length / 2)

    data = []
    for _ in range(0, length):
        c, = struct.unpack('<H', fid.read(2))
        data.append(c)

    return ''.join([chr(c) for c in data])


def calculate_data_size(header, filename, fid):
    """Calculates how much data is present in this file. Returns:
    data_present: Bool, whether any data is present in file
    filesize: Int, size (in bytes) of file
    num_blocks: Int, number of 60 or 128-sample data blocks present
    num_samples: Int, number of samples present in file
    """
    bytes_per_block = get_bytes_per_data_block(header)

    # Determine filesize and if any data is present.
    filesize = os.path.getsize(filename)
    data_present = False
    bytes_remaining = filesize - fid.tell()
    if bytes_remaining > 0:
        data_present = True

    # If the file size is somehow different than expected, raise an error.
    if bytes_remaining % bytes_per_block != 0:
        raise FileSizeError(
            'Something is wrong with file size : '
            'should have a whole number of data blocks')

    # Calculate how many data blocks are present.
    num_blocks = int(bytes_remaining / bytes_per_block)

    num_samples = calculate_num_samples(header, num_blocks)

    print_record_time_summary(num_samples['amplifier'],
                              header['sample_rate'],
                              data_present)

    return data_present, filesize, num_blocks, num_samples


def calculate_num_samples(header, num_data_blocks):
    """Calculates number of samples for each signal type, storing the results
    in num_samples dict for later use.
    """
    samples_per_block = header['num_samples_per_data_block']
    num_samples = {}
    num_samples['amplifier'] = int(samples_per_block * num_data_blocks)
    num_samples['aux_input'] = int((samples_per_block / 4) * num_data_blocks)
    num_samples['supply_voltage'] = int(num_data_blocks)
    num_samples['board_adc'] = int(samples_per_block * num_data_blocks)
    num_samples['board_dig_in'] = int(samples_per_block * num_data_blocks)
    num_samples['board_dig_out'] = int(samples_per_block * num_data_blocks)
    return num_samples


def print_record_time_summary(num_amp_samples, sample_rate, data_present):
    """Prints summary of how much recorded data is present in RHD file
    to console.
    """
    record_time = num_amp_samples / sample_rate

    if data_present:
        print('File contains {:0.3f} seconds of data.  '
              'Amplifiers were sampled at {:0.2f} kS/s.'
              .format(record_time, sample_rate / 1000))
    else:
        print('Header file contains no data.  '
              'Amplifiers were sampled at {:0.2f} kS/s.'
              .format(sample_rate / 1000))


def read_all_data_blocks(header, num_samples, num_blocks, fid):
    """Reads all data blocks present in file, allocating memory for and
    returning 'data' dict containing all data.
    """
    data, indices = initialize_memory(header, num_samples)
    print("Reading data from file...")
    print_step = 10
    percent_done = print_step
    for i in range(num_blocks):
        read_one_data_block(data, header, indices, fid)
        advance_indices(indices, header['num_samples_per_data_block'])
        percent_done = print_progress(i, num_blocks, print_step, percent_done)
    return data


def initialize_memory(header, num_samples):
    """Pre-allocates NumPy arrays for each signal type that will be filled
    during this read, and initializes unique indices for data access to each
    signal type.
    """
    print('\nAllocating memory for data...')
    data = {}

    # Create zero array for amplifier timestamps.
    t_dtype = np.int_ if get_timestamp_signed(header) else np.uint
    data['t_amplifier'] = np.zeros(num_samples['amplifier'], t_dtype)

    # Create zero array for amplifier data.
    data['amplifier_data'] = np.zeros(
        [header['num_amplifier_channels'], num_samples['amplifier']],
        dtype=np.uint)

    # Create zero array for aux input data.
    data['aux_input_data'] = np.zeros(
        [header['num_aux_input_channels'], num_samples['aux_input']],
        dtype=np.uint)

    # Create zero array for supply voltage data.
    data['supply_voltage_data'] = np.zeros(
        [header['num_supply_voltage_channels'], num_samples['supply_voltage']],
        dtype=np.uint)

    # Create zero array for temp sensor data.
    data['temp_sensor_data'] = np.zeros(
        [header['num_temp_sensor_channels'], num_samples['supply_voltage']],
        dtype=np.uint)

    # Create zero array for board ADC data.
    data['board_adc_data'] = np.zeros(
        [header['num_board_adc_channels'], num_samples['board_adc']],
        dtype=np.uint)

    # By default, this script interprets digital events (digital inputs
    # and outputs) as booleans. if unsigned int values are preferred
    # (0 for False, 1 for True), replace the 'dtype=np.bool_' argument
    # with 'dtype=np.uint' as shown.
    # The commented lines below illustrate this for digital input data;
    # the same can be done for digital out.

    # data['board_dig_in_data'] = np.zeros(
    #     [header['num_board_dig_in_channels'], num_samples['board_dig_in']],
    #     dtype=np.uint)
    # Create 16-row zero array for digital in data, and 1-row zero array for
    # raw digital in data (each bit of 16-bit entry represents a different
    # digital input.)
    data['board_dig_in_data'] = np.zeros(
        [header['num_board_dig_in_channels'], num_samples['board_dig_in']],
        dtype=np.bool_)
    data['board_dig_in_raw'] = np.zeros(
        num_samples['board_dig_in'],
        dtype=np.uint)

    # Create 16-row zero array for digital out data, and 1-row zero array for
    # raw digital out data (each bit of 16-bit entry represents a different
    # digital output.)
    data['board_dig_out_data'] = np.zeros(
        [header['num_board_dig_out_channels'], num_samples['board_dig_out']],
        dtype=np.bool_)
    data['board_dig_out_raw'] = np.zeros(
        num_samples['board_dig_out'],
        dtype=np.uint)

    # Create dict containing each signal type's indices, and set all to zero.
    indices = {}
    indices['amplifier'] = 0
    indices['aux_input'] = 0
    indices['supply_voltage'] = 0
    indices['board_adc'] = 0
    indices['board_dig_in'] = 0
    indices['board_dig_out'] = 0

    return data, indices


def advance_indices(indices, samples_per_block):
    """Advances indices used for data access by suitable values per data block.
    """
    # Signal types sampled at the sample rate:
    # Index should be incremented by samples_per_block every data block.
    indices['amplifier'] += samples_per_block
    indices['board_adc'] += samples_per_block
    indices['board_dig_in'] += samples_per_block
    indices['board_dig_out'] += samples_per_block

    # Signal types sampled at 1/4 the sample rate:
    # Index should be incremented by samples_per_block / 4 every data block.
    indices['aux_input'] += int(samples_per_block / 4)

    # Signal types sampled once per data block:
    # Index should be incremented by 1 every data block.
    indices['supply_voltage'] += 1


def check_end_of_file(filesize, fid):
    """Checks that the end of the file was reached at the expected position.
    If not, raise FileSizeError.
    """
    bytes_remaining = filesize - fid.tell()
    if bytes_remaining != 0:
        raise FileSizeError('Error: End of file not reached.')


def parse_data(header, data):
    """Parses raw data into user readable and interactable forms (for example,
    extracting raw digital data to separate channels and scaling data to units
    like microVolts, degrees Celsius, or seconds.)
    """
    print('Parsing data...')
    extract_digital_data(header, data)
    scale_analog_data(header, data)
    scale_timestamps(header, data)


def scale_timestamps(header, data):
    """Verifies no timestamps are missing, and scales timestamps to seconds.
    """
    # Check for gaps in timestamps.
    num_gaps = np.sum(np.not_equal(
        data['t_amplifier'][1:]-data['t_amplifier'][:-1], 1))
    if num_gaps == 0:
        print('No missing timestamps in data.')
    else:
        print('Warning: {0} gaps in timestamp data found.  '
              'Time scale will not be uniform!'
              .format(num_gaps))

    # Scale time steps (units = seconds).
    data['t_amplifier'] = data['t_amplifier'] / header['sample_rate']
    data['t_aux_input'] = data['t_amplifier'][range(
        0, len(data['t_amplifier']), 4)]
    data['t_supply_voltage'] = data['t_amplifier'][range(
        0, len(data['t_amplifier']), header['num_samples_per_data_block'])]
    data['t_board_adc'] = data['t_amplifier']
    data['t_dig'] = data['t_amplifier']
    data['t_temp_sensor'] = data['t_supply_voltage']


def scale_analog_data(header, data):
    """Scales all analog data signal types (amplifier data, aux input data,
    supply voltage data, board ADC data, and temp sensor data) to suitable
    units (microVolts, Volts, deg C).
    """
    # Scale amplifier data (units = microVolts).
    data['amplifier_data'] = np.multiply(
        0.195, (data['amplifier_data'].astype(np.int32) - 32768))

    # Scale aux input data (units = Volts).
    data['aux_input_data'] = np.multiply(
        37.4e-6, data['aux_input_data'])

    # Scale supply voltage data (units = Volts).
    data['supply_voltage_data'] = np.multiply(
        74.8e-6, data['supply_voltage_data'])

    # Scale board ADC data (units = Volts).
    if header['eval_board_mode'] == 1:
        data['board_adc_data'] = np.multiply(
            152.59e-6, (data['board_adc_data'].astype(np.int32) - 32768))
    elif header['eval_board_mode'] == 13:
        data['board_adc_data'] = np.multiply(
            312.5e-6, (data['board_adc_data'].astype(np.int32) - 32768))
    else:
        data['board_adc_data'] = np.multiply(
            50.354e-6, data['board_adc_data'])

    # Scale temp sensor data (units = deg C).
    data['temp_sensor_data'] = np.multiply(
        0.01, data['temp_sensor_data'])


def extract_digital_data(header, data):
    """Extracts digital data from raw (a single 16-bit vector where each bit
    represents a separate digital input channel) to a more user-friendly 16-row
    list where each row represents a separate digital input channel. Applies to
    digital input and digital output data.
    """
    for i in range(header['num_board_dig_in_channels']):
        data['board_dig_in_data'][i, :] = np.not_equal(
            np.bitwise_and(
                data['board_dig_in_raw'],
                (1 << header['board_dig_in_channels'][i]['native_order'])
            ),
            0)

    for i in range(header['num_board_dig_out_channels']):
        data['board_dig_out_data'][i, :] = np.not_equal(
            np.bitwise_and(
                data['board_dig_out_raw'],
                (1 << header['board_dig_out_channels'][i]['native_order'])
            ),
            0)


def apply_notch_filter(header, data):
    """Checks header to determine if notch filter should be applied, and if so,
    apply notch filter to all signals in data['amplifier_data'].
    """
    # If data was not recorded with notch filter turned on, return without
    # applying notch filter. Similarly, if data was recorded from Intan RHX
    # software version 3.0 or later, any active notch filter was already
    # applied to the saved data, so it should not be re-applied.
    if (header['notch_filter_frequency'] == 0
            or header['version']['major'] >= 3):
        return

    # Apply notch filter individually to each channel in order
    print('Applying notch filter...')
    print_step = 10
    percent_done = print_step
    for i in range(header['num_amplifier_channels']):
        data['amplifier_data'][i, :] = notch_filter(
            data['amplifier_data'][i, :],
            header['sample_rate'],
            header['notch_filter_frequency'],
            10)

        percent_done = print_progress(i, header['num_amplifier_channels'],
                                      print_step, percent_done)


def notch_filter(signal_in, f_sample, f_notch, bandwidth):
    """Implements a notch filter (e.g., for 50 or 60 Hz) on vector 'signal_in'.

    f_sample = sample rate of data (input Hz or Samples/sec)
    f_notch = filter notch frequency (input Hz)
    bandwidth = notch 3-dB bandwidth (input Hz).  A bandwidth of 10 Hz is
    recommended for 50 or 60 Hz notch filters; narrower bandwidths lead to
    poor time-domain properties with an extended ringing response to
    transient disturbances.

    Example:  If neural data was sampled at 30 kSamples/sec
    and you wish to implement a 60 Hz notch filter:

    out = notch_filter(signal_in, 30000, 60, 10);
    """
    # Calculate parameters used to implement IIR filter
    t_step = 1.0/f_sample
    f_c = f_notch*t_step
    signal_length = len(signal_in)
    iir_parameters = calculate_iir_parameters(bandwidth, t_step, f_c)

    # Create empty signal_out NumPy array
    signal_out = np.zeros(signal_length)

    # Set the first 2 samples of signal_out to signal_in.
    # If filtering a continuous data stream, change signal_out[0:1] to the
    # previous final two values of signal_out
    signal_out[0] = signal_in[0]
    signal_out[1] = signal_in[1]

    # Run filter.
    for i in range(2, signal_length):
        signal_out[i] = calculate_iir(i, signal_in, signal_out, iir_parameters)

    return signal_out


def calculate_iir_parameters(bandwidth, t_step, f_c):
    """Calculates parameters d, b, a0, a1, a2, a, b0, b1, and b2 used for
    IIR filter and return them in a dict.
    """
    parameters = {}
    d = math.exp(-2.0*math.pi*(bandwidth/2.0)*t_step)
    b = (1.0 + d*d) * math.cos(2.0*math.pi*f_c)
    a0 = 1.0
    a1 = -b
    a2 = d*d
    a = (1.0 + d*d)/2.0
    b0 = 1.0
    b1 = -2.0 * math.cos(2.0*math.pi*f_c)
    b2 = 1.0

    parameters['d'] = d
    parameters['b'] = b
    parameters['a0'] = a0
    parameters['a1'] = a1
    parameters['a2'] = a2
    parameters['a'] = a
    parameters['b0'] = b0
    parameters['b1'] = b1
    parameters['b2'] = b2
    return parameters


def calculate_iir(i, signal_in, signal_out, iir_parameters):
    """Calculates a single sample of IIR filter passing signal_in through
    iir_parameters, resulting in signal_out.
    """
    sample = ((
        iir_parameters['a'] * iir_parameters['b2'] * signal_in[i - 2]
        + iir_parameters['a'] * iir_parameters['b1'] * signal_in[i - 1]
        + iir_parameters['a'] * iir_parameters['b0'] * signal_in[i]
        - iir_parameters['a2'] * signal_out[i - 2]
        - iir_parameters['a1'] * signal_out[i - 1])
        / iir_parameters['a0'])

    return sample


def print_progress(i, target, print_step, percent_done):
    """Prints progress of an arbitrary process based on position i / target,
    printing a line showing completion percentage for each print_step / 100.
    """
    fraction_done = 100 * (1.0 * i / target)
    if fraction_done >= percent_done:
        print('{}% done...'.format(percent_done))
        percent_done += print_step

    return percent_done


class UnrecognizedFileError(Exception):
    """Exception returned when reading a file as an RHD header yields an
    invalid magic number (indicating this is not an RHD header file).
    """


class UnknownChannelTypeError(Exception):
    """Exception returned when a channel field in RHD header does not have
    a recognized signal_type value. Accepted values are:
    0: amplifier channel
    1: aux input channel
    2: supply voltage channel
    3: board adc channel
    4: dig in channel
    5: dig out channel
    """


class FileSizeError(Exception):
    """Exception returned when file reading fails due to the file size
    being invalid or the calculated file size differing from the actual
    file size.
    """


class QStringError(Exception):
    """Exception returned when reading a QString fails because it is too long.
    """


class ChannelNotFoundError(Exception):
    """Exception returned when plotting fails due to the specified channel
    not being found.
    """<|MERGE_RESOLUTION|>--- conflicted
+++ resolved
@@ -1,13 +1,8 @@
 # Adrian Foy September 2023
 
-<<<<<<< HEAD
-"""Imports a variety of Python functions used by 'LoadIntanRHD_Python.ipynb'
-Jupyter Notebook.
-
+"""This module provides functions for loading and processing Intan RHD data files, commonly used in electrophysiology research. It includes utilities for reading file headers, extracting and scaling data, applying filters, and plotting channel data.
 # Code for loading traditional intan format from
 # https://github.com/Intan-Technologies/load-rhd-notebook-python
-=======
-"""This module provides functions for loading and processing Intan RHD data files, commonly used in electrophysiology research. It includes utilities for reading file headers, extracting and scaling data, applying filters, and plotting channel data.
 
 - `load_file(filename)`: Loads an RHD file, returning a dictionary of results and a boolean indicating if data is present.
 - `print_all_channel_names(result)`: Prints the names of all channels present in the result dictionary.
@@ -39,7 +34,6 @@
 - `FileSizeError`: Raised for invalid file sizes.
 - `QStringError`: Raised for QString reading errors.
 - `ChannelNotFoundError`: Raised when a specified channel is not found for plotting.
->>>>>>> 534eb2d6
 """
 
 import struct
