"""
Interactive Plotting Interface for Raw Data Viewer

This module provides an interactive plotting interface for visualizing raw neural data
with time navigation, filtering, and threshold display capabilities.

Classes:
    InteractivePlotter: Main interactive plotting widget
    ViewerControls: Control panel for viewer parameters
"""

import numpy as np
import matplotlib.pyplot as plt
from matplotlib.widgets import Slider, Button, TextBox, CheckButtons
from matplotlib.patches import Rectangle
import matplotlib.patches as mpatches

from typing import Optional, Callable, Dict, Any, Tuple, List
import warnings

try:
    from .raw_data_loader import RawDataLoader
    from .signal_filters import SignalFilter
except ImportError:
    # Handle relative imports when running as script
    from raw_data_loader import RawDataLoader
    from signal_filters import SignalFilter


class InteractivePlotter:
    """
    Interactive plotting widget for raw neural data visualization.

    Features:
    - Real-time plotting of single or multiple channels
    - Time navigation via GUI controls
    - Configurable time window display
    - Threshold line overlay
    - Zoom and pan functionality
    - Filter application
    """

    def __init__(self,
                 data_loader: RawDataLoader,
                 initial_channel: str = None,
                 initial_group: str = 'raw',
                 window_duration: float = 10.0,
                 update_callback: Optional[Callable] = None,
                 loading_strategy: str = None):
        """
        Initialize the interactive plotter.

        Args:
            data_loader: RawDataLoader instance
            initial_channel: Initial channel to display
            initial_group: Initial data group
            window_duration: Initial window duration in seconds
            update_callback: Optional callback function for updates
            loading_strategy: Override data loader's loading strategy ('streaming' or 'memory')
        """
        self.data_loader = data_loader
        self.current_group = initial_group
        self.window_duration = window_duration
        self.update_callback = update_callback

        # Override loading strategy if specified
        if loading_strategy is not None:
            self.data_loader.switch_loading_strategy(loading_strategy)

        # Get available channels
        self.available_channels = self.data_loader.get_channel_list(
            initial_group)
        if not self.available_channels:
            raise ValueError(f"No channels found in group '{initial_group}'")

        self.current_channel = initial_channel or self.available_channels[0]

        # Initialize display parameters
        self.current_time = 0.0
        self.threshold_value = None
        self.show_threshold = False
        self.auto_scale = True
        self.y_scale_factor = 1.0
        self.manual_ylims = None
        self.max_freq = 3000.0  # Maximum frequency (lowpass cutoff)
        self.min_freq = 300.0   # Minimum frequency (highpass cutoff)
        self.data_conversion_factor = 0.6745  # Convert to microvolts

        # Snippet extraction parameters
        self.show_snippets = False
        self.snippet_before_ms = 0.5  # time before threshold crossing (ms)
        self.snippet_after_ms = 1.0   # time after threshold crossing (ms)
        self.max_snippets = 50        # maximum snippets to display
        self.current_snippets = []    # extracted snippet waveforms
        self.snippet_times = []       # times of snippet peaks
        self.snippet_polarities = []  # polarity of each snippet

        # Apply changes system
        self.auto_update = True       # Enable immediate updates by default
        self.pending_changes = False  # Track if changes need applying

        # Get total duration
        self.total_duration = self.data_loader.get_channel_duration(
            self.current_channel, self.current_group
        )

        # Initialize filter
        self.signal_filter = SignalFilter(
            sampling_rate=self.data_loader.sampling_rate,
            filter_type='none'
        )

        # Create the plot
        self._create_plot()
        self._create_controls()
        self._update_apply_button_state()  # Initialize button state
        self._update_display()  # Initial display

    def _create_plot(self):
        """Create the main plot and figure."""
        # Create figure with subplots for plot and controls
        self.fig = plt.figure(figsize=(16, 14))

        # Main plot area - takes up 5/6 of the width
        self.ax_main = plt.subplot2grid((8, 6), (0, 0), colspan=5, rowspan=3)
        self.ax_main.set_xlabel('Time (s)')
        self.ax_main.set_ylabel('Amplitude (µV)')
        self.ax_main.grid(True, alpha=0.3)

        # Snippet plot area - 1/6 width of total (1/5 of main plot width)
        self.ax_snippets = plt.subplot2grid(
            (8, 6), (0, 5), colspan=1, rowspan=3)
        self.ax_snippets.set_xlabel('Time (ms)')
        self.ax_snippets.set_ylabel('Amplitude (µV)')
        self.ax_snippets.set_title('Snippets')
        self.ax_snippets.grid(True, alpha=0.3)
        self.ax_snippets.set_visible(False)  # Initially hidden

        # Initialize empty line objects
        self.data_line, = self.ax_main.plot(
            [], [], 'b-', linewidth=0.8, label='Raw Data')
        self.threshold_line_pos = self.ax_main.axhline(y=0, color='r', linestyle='--',
                                                       linewidth=2, alpha=0.7, visible=False,
                                                       label='+Threshold')
        self.threshold_line_neg = self.ax_main.axhline(y=0, color='r', linestyle='--',
                                                       linewidth=2, alpha=0.7, visible=False,
                                                       label='-Threshold')

        # Add legend
        self.ax_main.legend(loc='upper right')

        # Set up interactive features
        self.ax_main.set_xlim(0, self.window_duration)

        # Connect mouse events
        self.fig.canvas.mpl_connect('button_press_event', self._on_click)

    def _create_controls(self):
        """Create control widgets."""
        # Time navigation slider - Row 4 (moved up since snippet plot is now on the side)
        ax_time = plt.subplot2grid((8, 6), (4, 0), colspan=3)
        self.time_slider = Slider(
            ax_time, 'Time (s)', 0, max(
                0, self.total_duration - self.window_duration),
            valinit=self.current_time, valfmt='%.1f'
        )
        self.time_slider.on_changed(self._on_time_change)

        # Window duration control
        ax_window = plt.subplot2grid((8, 6), (4, 3))
        self.window_box = TextBox(
            ax_window, 'Window (s)', initial=str(self.window_duration))
        self.window_box.on_submit(self._on_window_change)

        # Threshold control
        ax_threshold = plt.subplot2grid((8, 6), (4, 4))
        self.threshold_box = TextBox(ax_threshold, 'Threshold', initial='')
        self.threshold_box.on_submit(self._on_threshold_change)

        # Channel selection dropdown
        ax_channel_select = plt.subplot2grid((8, 6), (4, 5))
        self.channel_dropdown = self._create_channel_dropdown(
            ax_channel_select)

        # Filter frequency controls - Row 5
        ax_max_freq = plt.subplot2grid((8, 6), (5, 0))
        self.max_freq_box = TextBox(
            ax_max_freq, 'Max Freq (Hz)', initial=str(self.max_freq))
        self.max_freq_box.on_submit(self._on_max_freq_change)

        ax_min_freq = plt.subplot2grid((8, 6), (5, 1))
        self.min_freq_box = TextBox(
            ax_min_freq, 'Min Freq (Hz)', initial=str(self.min_freq))
        self.min_freq_box.on_submit(self._on_min_freq_change)

        # Y-limits controls
        ax_ymin = plt.subplot2grid((8, 6), (5, 2))
        self.ymin_box = TextBox(ax_ymin, 'Y Min', initial='')
        self.ymin_box.on_submit(self._on_ylim_change)

        ax_ymax = plt.subplot2grid((8, 6), (5, 3))
        self.ymax_box = TextBox(ax_ymax, 'Y Max', initial='')
        self.ymax_box.on_submit(self._on_ylim_change)

        # Loading strategy control
        ax_loading_strategy = plt.subplot2grid((8, 6), (5, 4))
        current_strategy = self.data_loader.loading_strategy
        self.loading_strategy_check = CheckButtons(
            ax_loading_strategy, ['Memory Mode'], [current_strategy == 'memory'])
        self.loading_strategy_check.on_clicked(
            self._on_loading_strategy_change)

        # Memory management controls
        ax_clear_cache = plt.subplot2grid((8, 6), (5, 5))
        self.btn_clear_cache = Button(ax_clear_cache, 'Clear Cache')
        self.btn_clear_cache.on_clicked(self._on_clear_cache_click)

        # Snippet controls - Row 6
        ax_snippet_before = plt.subplot2grid((8, 6), (6, 0))
        self.snippet_before_box = TextBox(
            ax_snippet_before, 'Before (ms)', initial=str(self.snippet_before_ms))
        self.snippet_before_box.on_submit(self._on_snippet_before_change)

        ax_snippet_after = plt.subplot2grid((8, 6), (6, 1))
        self.snippet_after_box = TextBox(
            ax_snippet_after, 'After (ms)', initial=str(self.snippet_after_ms))
        self.snippet_after_box.on_submit(self._on_snippet_after_change)

        ax_max_snippets = plt.subplot2grid((8, 6), (6, 2))
        self.max_snippets_box = TextBox(
            ax_max_snippets, 'Max Snippets', initial=str(self.max_snippets))
        self.max_snippets_box.on_submit(self._on_max_snippets_change)

        # Show snippets checkbox
        ax_show_snippets = plt.subplot2grid((8, 6), (6, 3))
        self.show_snippets_check = CheckButtons(
            ax_show_snippets, ['Show Snippets'], [self.show_snippets])
        self.show_snippets_check.on_clicked(self._on_show_snippets_change)

        # Add control buttons (will be created in separate method)
        self._create_buttons()

    def _create_channel_dropdown(self, ax):
        """Create a custom dropdown for channel selection."""
        from matplotlib.patches import Rectangle

        # Create a simple dropdown using matplotlib primitives
        # For now, use a button that shows current channel and cycles through options
        current_idx = self.available_channels.index(self.current_channel)
        channel_label = f'{self.current_channel}'

        # Create the main button
        channel_button = Button(ax, channel_label)
        channel_button.on_clicked(self._on_channel_dropdown_click)

        # Store dropdown state
        self.channel_dropdown_open = False
        self.channel_dropdown_buttons = []
        self.channel_dropdown_axes = []

        return channel_button

    def _create_buttons(self):
        """Create control buttons."""
        # Create button axes - positioned at bottom
        button_height = 0.03
        button_width = 0.06
        y_pos = 0.01

        # Navigation buttons
        ax_prev = plt.axes([0.02, y_pos, button_width, button_height])
        ax_next = plt.axes([0.09, y_pos, button_width, button_height])
        ax_jump = plt.axes([0.16, y_pos, button_width, button_height])

        self.btn_prev = Button(ax_prev, '← Prev')
        self.btn_next = Button(ax_next, 'Next →')
        self.btn_jump = Button(ax_jump, 'Jump to')

        self.btn_prev.on_clicked(self._on_prev_click)
        self.btn_next.on_clicked(self._on_next_click)
        self.btn_jump.on_clicked(self._on_jump_click)

        # Filter and display buttons
        ax_filter = plt.axes([0.25, y_pos, button_width, button_height])
        ax_reset = plt.axes([0.32, y_pos, button_width, button_height])
        ax_autoscale = plt.axes([0.39, y_pos, button_width, button_height])

        self.btn_filter = Button(ax_filter, 'Apply Filter')
        self.btn_reset = Button(ax_reset, 'Reset')
        self.btn_autoscale = Button(ax_autoscale, 'Auto Y')

        self.btn_filter.on_clicked(self._on_filter_click)
        self.btn_reset.on_clicked(self._on_reset_click)
        self.btn_autoscale.on_clicked(self._on_autoscale_click)

        # Apply changes and auto-update controls
        ax_apply = plt.axes([0.46, y_pos, button_width * 1.2, button_height])
        self.btn_apply = Button(ax_apply, 'Apply Changes')
        self.btn_apply.on_clicked(self._on_apply_changes)

        ax_auto_update = plt.axes(
            [0.60, y_pos, button_width * 1.2, button_height])
        self.auto_update_check = CheckButtons(
            ax_auto_update, ['Auto Update'], [self.auto_update])
        self.auto_update_check.on_clicked(self._on_auto_update_change)

        # Additional control buttons
        ax_all_channels = plt.axes(
            [0.76, y_pos, button_width * 1.2, button_height])
        self.btn_all_channels = Button(ax_all_channels, 'All Channels')
        self.btn_all_channels.on_clicked(self._on_all_channels_click)

        # Status display for loading mode
        ax_status = plt.axes([0.02, y_pos + button_height + 0.005, 0.3, 0.02])
        ax_status.set_xlim(0, 1)
        ax_status.set_ylim(0, 1)
        ax_status.axis('off')
        self.status_text = ax_status.text(0, 0.5, self._get_status_text(),
                                          fontsize=8, va='center')

    def _on_apply_changes(self, event):
        """Apply all pending parameter changes."""
        self._update_display()
        self.pending_changes = False
        self._update_apply_button_state()

    def _on_auto_update_change(self, label):
        """Handle auto-update checkbox change."""
        self.auto_update = not self.auto_update
        if self.auto_update and self.pending_changes:
            # If switching to auto-update and there are pending changes, apply them
            self._update_display()
            self.pending_changes = False
        self._update_apply_button_state()

    def _on_snippet_before_change(self, text):
        """Handle snippet before time change."""
        try:
            before_ms = float(text)
            if before_ms > 0:  # Must be positive
                self.snippet_before_ms = before_ms
                if self.show_snippets:
                    self._defer_update_if_needed()
        except ValueError:
            pass

    def _on_snippet_after_change(self, text):
        """Handle snippet after time change."""
        try:
            after_ms = float(text)
            if after_ms > 0:  # Must be positive
                self.snippet_after_ms = after_ms
                if self.show_snippets:
                    self._defer_update_if_needed()
        except ValueError:
            pass

    def _on_max_snippets_change(self, text):
        """Handle max snippets change."""
        try:
            max_count = int(text)
            if max_count > 0:
                self.max_snippets = max_count
                if self.show_snippets:
                    self._defer_update_if_needed()
        except ValueError:
            pass

    def _on_show_snippets_change(self, label):
        """Handle show snippets checkbox change."""
        self.show_snippets = not self.show_snippets
        self.ax_snippets.set_visible(self.show_snippets)
        if self.show_snippets:
            self._defer_update_if_needed()
        else:
            self.ax_snippets.clear()
            self.ax_snippets.set_xlabel('Time (ms)')
            self.ax_snippets.set_ylabel('Amplitude (µV)')
            self.ax_snippets.set_title('Snippets')
            self.ax_snippets.grid(True, alpha=0.3)
        self.fig.canvas.draw()

    def _defer_update_if_needed(self):
        """Call _update_display() only if auto_update is enabled."""
        if self.auto_update:
            self._update_display()
        else:
            self.pending_changes = True
            self._update_apply_button_state()

    def _update_apply_button_state(self):
        """Update the apply button appearance based on pending changes."""
        if hasattr(self, 'btn_apply'):
            if self.pending_changes:
                self.btn_apply.label.set_text('Apply Changes*')
                self.btn_apply.color = 'lightcoral'
            else:
                self.btn_apply.label.set_text('Apply Changes')
                self.btn_apply.color = 'lightgray'
            self.fig.canvas.draw_idle()

    def _extract_snippets(self, data, time_array, threshold):
        """
        Extract waveform snippets that cross the threshold.

        Based on extract_waveforms_abu from utils/clustering.py
        """
        if threshold is None or len(data) == 0:
            return [], [], []

        sampling_rate = self.data_loader.sampling_rate

        # Calculate snippet window based on fixed time windows
        before_samples = int((self.snippet_before_ms / 1000.0) * sampling_rate)
        after_samples = int((self.snippet_after_ms / 1000.0) * sampling_rate)

        # Find mean for threshold detection
        mean_val = np.mean(data)

        # Use absolute threshold value for both positive and negative crossings
        abs_threshold = abs(threshold)

        # Find threshold crossings for both positive and negative directions
        negative_crossings = np.where(data <= mean_val - abs_threshold)[0]
        positive_crossings = np.where(data >= mean_val + abs_threshold)[0]

        # Find breaks in threshold crossings (separate events)
        def find_crossing_events(crossings):
            if len(crossings) == 0:
                return []
            changes = np.concatenate(
                ([0], np.where(np.diff(crossings) > 1)[0] + 1))
            events = [(crossings[changes[i]], crossings[changes[i+1]-1] if i+1 < len(changes) else crossings[-1])
                      for i in range(len(changes)-1)]
            if len(changes) > 0:
                events.append((crossings[changes[-1]], crossings[-1]))
            return events

        neg_events = find_crossing_events(negative_crossings)
        pos_events = find_crossing_events(positive_crossings)

        # Find extrema for each event
        minima = [np.argmin(data[start:end+1]) +
                  start for start, end in neg_events]
        maxima = [np.argmax(data[start:end+1]) +
                  start for start, end in pos_events]

        # Combine and sort by time
        spike_indices = np.array(minima + maxima)
        polarities = np.array([-1] * len(minima) + [1] * len(maxima))

        if len(spike_indices) == 0:
            return [], [], []

        # Sort by time
        sort_order = np.argsort(spike_indices)
        spike_indices = spike_indices[sort_order]
        polarities = polarities[sort_order]

        # Extract snippets
        snippets = []
        snippet_times = []
        snippet_polarities = []

        for i, (spike_idx, polarity) in enumerate(zip(spike_indices, polarities)):
            # Check if we have enough data around the spike
            start_idx = spike_idx - before_samples
            end_idx = spike_idx + after_samples

            if start_idx >= 0 and end_idx < len(data):
                snippet = data[start_idx:end_idx]
                snippets.append(snippet)

                # Convert spike time to relative time in current window
                spike_time = time_array[spike_idx] if spike_idx < len(
                    time_array) else time_array[-1]
                snippet_times.append(spike_time)
                snippet_polarities.append(polarity)

                # Limit number of snippets
                if len(snippets) >= self.max_snippets:
                    break

        return snippets, snippet_times, snippet_polarities

    def _plot_snippets(self):
        """Plot extracted waveform snippets."""
        if not self.show_snippets or len(self.current_snippets) == 0:
            return

        self.ax_snippets.clear()

        # Create time axis for snippets (in ms)
        sampling_rate = self.data_loader.sampling_rate
        before_samples = int((self.snippet_before_ms / 1000.0) * sampling_rate)
        after_samples = int((self.snippet_after_ms / 1000.0) * sampling_rate)
        total_samples = before_samples + after_samples

        # Time axis in ms, centered at 0 (threshold crossing)
        snippet_time_ms = np.linspace(-self.snippet_before_ms,
                                      self.snippet_after_ms, total_samples)

        # Plot snippets with different colors for positive/negative
        neg_snippets = []
        pos_snippets = []

        for snippet, polarity in zip(self.current_snippets, self.snippet_polarities):
            if len(snippet) == total_samples:  # Ensure correct length
                if polarity == -1:
                    neg_snippets.append(snippet)
                    self.ax_snippets.plot(
                        snippet_time_ms, snippet, 'b-', alpha=0.3, linewidth=0.5)
                else:
                    pos_snippets.append(snippet)
                    self.ax_snippets.plot(
                        snippet_time_ms, snippet, 'r-', alpha=0.3, linewidth=0.5)

        # Plot average waveforms
        if neg_snippets:
            neg_avg = np.mean(neg_snippets, axis=0)
            self.ax_snippets.plot(snippet_time_ms, neg_avg, 'b-',
                                  linewidth=2, label=f'Negative avg (n={len(neg_snippets)})')

        if pos_snippets:
            pos_avg = np.mean(pos_snippets, axis=0)
            self.ax_snippets.plot(snippet_time_ms, pos_avg, 'r-',
                                  linewidth=2, label=f'Positive avg (n={len(pos_snippets)})')

        # Add threshold line at y=0 (relative to mean)
        self.ax_snippets.axhline(
            y=0, color='k', linestyle='--', alpha=0.5, label='Threshold crossing')
        self.ax_snippets.axvline(
            x=0, color='k', linestyle=':', alpha=0.5, label='Peak time')

        # Formatting
        self.ax_snippets.set_xlabel('Time (ms)', fontsize='small')
        self.ax_snippets.set_ylabel('Amplitude (µV)', fontsize='small')
        self.ax_snippets.set_title(
            f'Snippets (n={len(self.current_snippets)})', fontsize='small')
        self.ax_snippets.grid(True, alpha=0.3)
        self.ax_snippets.legend(loc='upper right', fontsize='x-small')
        self.ax_snippets.tick_params(
            axis='both', which='major', labelsize='x-small')

    def _update_display(self):
        """Update the main display with current data."""
        try:
            # Calculate time range
            start_time = self.current_time
            end_time = min(self.current_time +
                           self.window_duration, self.total_duration)

            # Load data
            data, time_array = self.data_loader.load_channel_data(
                channel=self.current_channel,
                group=self.current_group,
                start_time=start_time,
                end_time=end_time
            )

            # Apply conversion factor to convert to microvolts
            data = data * self.data_conversion_factor

            # Apply filtering if enabled
            if self.signal_filter.filter_type != 'none':
                data = self.signal_filter.filter_data(data)

            # Update plot data
            self.data_line.set_data(time_array, data)

            # Update plot limits
            self.ax_main.set_xlim(start_time, end_time)

            if self.manual_ylims is not None:
                # Use manual y-limits
                self.ax_main.set_ylim(
                    self.manual_ylims[0], self.manual_ylims[1])
            elif self.auto_scale:
                if len(data) > 0:
                    data_range = np.ptp(data)
                    data_center = np.mean(data)
                    margin = data_range * 0.1
                    self.ax_main.set_ylim(
                        data_center - data_range/2 - margin,
                        data_center + data_range/2 + margin
                    )

            # Update threshold lines (both positive and negative)
            if self.show_threshold and self.threshold_value is not None:
                # Calculate mean for threshold positioning
                mean_val = np.mean(data) if len(data) > 0 else 0
                abs_threshold = abs(self.threshold_value)

                # Set positive threshold line
                pos_threshold = mean_val + abs_threshold
                self.threshold_line_pos.set_ydata(
                    [pos_threshold, pos_threshold])
                self.threshold_line_pos.set_visible(True)

                # Set negative threshold line
                neg_threshold = mean_val - abs_threshold
                self.threshold_line_neg.set_ydata(
                    [neg_threshold, neg_threshold])
                self.threshold_line_neg.set_visible(True)
            else:
                self.threshold_line_pos.set_visible(False)
                self.threshold_line_neg.set_visible(False)

            # Extract and plot snippets if enabled
            if self.show_snippets and self.show_threshold and self.threshold_value is not None:
                self.current_snippets, self.snippet_times, self.snippet_polarities = \
                    self._extract_snippets(
                        data, time_array, self.threshold_value)
                self._plot_snippets()

            # Update title
            filter_info = f" | Filter: {self.signal_filter.filter_type}" if self.signal_filter.filter_type != 'none' else ""
            self.ax_main.set_title(
                f"Channel: {self.current_channel} | "
                f"Time: {start_time:.1f}-{end_time:.1f}s | "
                f"Duration: {self.window_duration:.1f}s"
                f"{filter_info}"
            )

            # Redraw
            self.fig.canvas.draw()

            # Call update callback if provided
            if self.update_callback:
                self.update_callback(self)

        except Exception as e:
            warnings.warn(f"Error updating display: {e}")

    def _on_time_change(self, val):
        """Handle time slider change."""
        self.current_time = val
        self._update_display()

    def _on_window_change(self, text):
        """Handle window duration change."""
        try:
            new_duration = float(text)
            if new_duration > 0:
                self.window_duration = new_duration
                # Update slider range
                self.time_slider.valmax = max(
                    0, self.total_duration - self.window_duration)
                self.time_slider.ax.set_xlim(0, self.time_slider.valmax)
                self._update_display()
        except ValueError:
            pass

    def _on_threshold_change(self, text):
        """Handle threshold value change."""
        try:
            if text.strip():
                self.threshold_value = float(text)
                self.show_threshold = True
            else:
                self.show_threshold = False
            self._defer_update_if_needed()
        except ValueError:
            pass

<<<<<<< HEAD
    def _on_channel_button_click(self, event):
        """Handle channel button click - cycle through channels."""
        current_idx = self.available_channels.index(self.current_channel)

        # Left click: next channel, Right click: previous channel
        if hasattr(event, 'button') and event.button == 3:  # Right click
            next_idx = (current_idx - 1) % len(self.available_channels)
        else:  # Left click or any other
            next_idx = (current_idx + 1) % len(self.available_channels)

        self.current_channel = self.available_channels[next_idx]

        # Update button label
        channel_label = f'Ch: {self.current_channel} ({next_idx+1}/{len(self.available_channels)})'
        self.channel_button.label.set_text(channel_label)
=======
    def _on_channel_dropdown_click(self, event):
        """Handle channel dropdown click - toggle dropdown menu."""
        if self.channel_dropdown_open:
            self._close_channel_dropdown()
        else:
            self._open_channel_dropdown()

    def _open_channel_dropdown(self):
        """Open the channel dropdown menu."""
        if self.channel_dropdown_open or not self.available_channels:
            return

        try:
            self.channel_dropdown_open = True

            # Get position of the dropdown button
            ax_pos = self.channel_dropdown.ax.get_position()

            # Limit number of visible options to prevent overflow
            max_visible = min(10, len(self.available_channels))

            # Create dropdown items
            for i, channel in enumerate(self.available_channels[:max_visible]):
                # Position each dropdown item below the main button
                item_y = ax_pos.y0 - (i + 1) * 0.03
                if item_y < 0:  # Don't go below the figure
                    break

                item_ax = self.fig.add_axes(
                    [ax_pos.x0, item_y, ax_pos.width, 0.025])

                # Create button for this channel
                item_button = Button(item_ax, channel)
                item_button.on_clicked(
                    lambda event, ch=channel: self._select_channel_from_dropdown(ch))

                # Highlight current selection
                if channel == self.current_channel:
                    item_button.color = 'lightblue'
                else:
                    item_button.color = 'white'

                self.channel_dropdown_axes.append(item_ax)
                self.channel_dropdown_buttons.append(item_button)

            # Add "More..." option if there are more channels
            if len(self.available_channels) > max_visible:
                item_y = ax_pos.y0 - (max_visible + 1) * 0.03
                if item_y >= 0:
                    item_ax = self.fig.add_axes(
                        [ax_pos.x0, item_y, ax_pos.width, 0.025])
                    more_button = Button(
                        item_ax, f'... ({len(self.available_channels) - max_visible} more)')
                    more_button.on_clicked(self._show_more_channels)
                    more_button.color = 'lightgray'
                    self.channel_dropdown_axes.append(item_ax)
                    self.channel_dropdown_buttons.append(more_button)

            # Redraw the figure
            self.fig.canvas.draw()

        except Exception as e:
            # If dropdown creation fails, close it and continue
            warnings.warn(f"Error opening channel dropdown: {e}")
            self._close_channel_dropdown()

    def _close_channel_dropdown(self):
        """Close the channel dropdown menu."""
        if not self.channel_dropdown_open:
            return

        try:
            self.channel_dropdown_open = False

            # Remove dropdown items safely
            for ax in self.channel_dropdown_axes:
                try:
                    ax.remove()
                except:
                    pass  # Ignore errors if axes already removed

            self.channel_dropdown_axes.clear()
            self.channel_dropdown_buttons.clear()

            # Redraw the figure
            self.fig.canvas.draw()

        except Exception as e:
            # Ensure state is reset even if cleanup fails
            self.channel_dropdown_open = False
            self.channel_dropdown_axes.clear()
            self.channel_dropdown_buttons.clear()
            warnings.warn(f"Error closing channel dropdown: {e}")

    def _select_channel_from_dropdown(self, channel):
        """Handle channel selection from dropdown."""
        self.current_channel = channel
        self.channel_dropdown.label.set_text(channel)
        self._close_channel_dropdown()
>>>>>>> 7e5c4c8e

        # Update total duration for new channel
        self.total_duration = self.data_loader.get_channel_duration(
            self.current_channel, self.current_group
        )
        self.time_slider.valmax = max(
            0, self.total_duration - self.window_duration)
        self._update_display()

    def _show_more_channels(self, event):
        """Show more channels (cycling through pages)."""
        # For now, just close dropdown and cycle to next channel
        self._close_channel_dropdown()
        current_idx = self.available_channels.index(self.current_channel)
        next_idx = (current_idx + 10) % len(self.available_channels)
        self._select_channel_from_dropdown(self.available_channels[next_idx])

    def _on_max_freq_change(self, text):
        """Handle maximum frequency change."""
        try:
            freq = float(text)
            if freq > 0:
                self.max_freq = freq
                self._update_filter_from_frequencies()
        except ValueError:
            pass

    def _on_min_freq_change(self, text):
        """Handle minimum frequency change."""
        try:
            freq = float(text)
            if freq > 0:
                self.min_freq = freq
                self._update_filter_from_frequencies()
        except ValueError:
            pass

    def _on_ylim_change(self, text):
        """Handle y-limit changes."""
        try:
            ymin_text = self.ymin_box.text.strip()
            ymax_text = self.ymax_box.text.strip()

            if ymin_text and ymax_text:
                ymin = float(ymin_text)
                ymax = float(ymax_text)
                if ymin < ymax:
                    self.manual_ylims = (ymin, ymax)
                    self.auto_scale = False
                    self._defer_update_if_needed()
            elif not ymin_text and not ymax_text:
                self.manual_ylims = None
                self.auto_scale = True
                self._defer_update_if_needed()
        except ValueError:
            pass

    def _update_filter_from_frequencies(self):
        """Update filter based on current frequency settings."""
        if self.min_freq > 0 and self.max_freq > self.min_freq:
            self.signal_filter.update_parameters(
                filter_type='bandpass',
                low_freq=self.min_freq,
                high_freq=self.max_freq
            )
        elif self.min_freq > 0:
            self.signal_filter.update_parameters(
                filter_type='highpass',
                low_freq=self.min_freq
            )
        elif self.max_freq > 0:
            self.signal_filter.update_parameters(
                filter_type='lowpass',
                high_freq=self.max_freq
            )
        else:
            self.signal_filter.update_parameters(filter_type='none')

        self._defer_update_if_needed()

    def _on_click(self, event):
        """Handle mouse click events."""
        # Check if click is outside dropdown to close it
        if self.channel_dropdown_open:
            # Check if click is not on dropdown or its items
            if (event.inaxes != self.channel_dropdown.ax and
                    event.inaxes not in self.channel_dropdown_axes):
                self._close_channel_dropdown()

        if event.inaxes == self.ax_main and event.dblclick:
            # Double-click to jump to time
            if event.xdata is not None:
                new_time = max(0, min(
                    self.total_duration - self.window_duration,
                    event.xdata - self.window_duration / 2
                ))
                self.current_time = new_time
                self.time_slider.set_val(self.current_time)

    def _navigate_time(self, delta):
        """Navigate time by delta seconds."""
        new_time = max(0, min(
            self.total_duration - self.window_duration,
            self.current_time + delta
        ))
        self.current_time = new_time
        self.time_slider.set_val(self.current_time)

    def _change_channel(self, direction):
        """Change channel by direction (+1 or -1)."""
        current_idx = self.available_channels.index(self.current_channel)
        new_idx = (current_idx + direction) % len(self.available_channels)
        self.current_channel = self.available_channels[new_idx]

<<<<<<< HEAD
        # Update channel button label
        channel_label = f'Ch: {self.current_channel} ({new_idx+1}/{len(self.available_channels)})'
        self.channel_button.label.set_text(channel_label)
=======
        # Update channel dropdown label
        self.channel_dropdown.label.set_text(self.current_channel)
>>>>>>> 7e5c4c8e

        # Update total duration for new channel
        self.total_duration = self.data_loader.get_channel_duration(
            self.current_channel, self.current_group
        )
        self.time_slider.valmax = max(
            0, self.total_duration - self.window_duration)

        # If in memory mode, preload the new channel
        if self.data_loader.loading_strategy == 'memory':
            cache_key = (self.current_group, self.current_channel)
            if cache_key not in self.data_loader._memory_cache:
                self.data_loader.preload_channels(
                    [self.current_channel], self.current_group)
                self._update_status_display()

        self._update_display()

    def _on_prev_click(self, event):
        """Handle previous button click."""
        self._navigate_time(-self.window_duration)

    def _on_next_click(self, event):
        """Handle next button click."""
        self._navigate_time(self.window_duration)

    def _on_jump_click(self, event):
        """Handle jump button click."""
        # In a full implementation, this would open a dialog
        # For now, jump to middle of recording
        middle_time = self.total_duration / 2 - self.window_duration / 2
        self.current_time = max(0, middle_time)
        self.time_slider.set_val(self.current_time)

    def _on_reset_click(self, event):
        """Handle reset button click."""
        self.current_time = 0.0
        self.time_slider.set_val(0.0)
        self.auto_scale = True
        self._defer_update_if_needed()

    def _on_autoscale_click(self, event):
        """Handle autoscale button click."""
        self.auto_scale = True
        self.manual_ylims = None
        # Clear y-limit text boxes
        self.ymin_box.set_val('')
        self.ymax_box.set_val('')
        self._defer_update_if_needed()

    def _on_channel_click(self, event):
        """Handle channel button click."""
        # Cycle through channels
        self._change_channel(1)

    def _on_all_channels_click(self, event):
        """Handle all channels button click - cycle through available channels."""
        # This could open a dialog with all channels, for now just cycle
        self._change_channel(1)

    def _on_filter_click(self, event):
        """Handle filter button click - apply current frequency settings."""
        self._update_filter_from_frequencies()

    def _on_loading_strategy_change(self, label):
        """Handle loading strategy checkbox change."""
        is_memory_mode = self.loading_strategy_check.get_status()[0]
        new_strategy = 'memory' if is_memory_mode else 'streaming'

        # Switch strategy
        self.data_loader.switch_loading_strategy(new_strategy)

        # If switching to memory mode, preload current channel
        if new_strategy == 'memory':
            self.data_loader.preload_channels(
                [self.current_channel], self.current_group)

        # Update status display
        self._update_status_display()

        # Update display to reflect any performance changes
        self._defer_update_if_needed()

    def _get_status_text(self) -> str:
        """Generate status text showing loading mode and memory usage."""
        strategy = self.data_loader.loading_strategy
        status_parts = [f"Mode: {strategy.title()}"]

        if strategy == 'memory':
            memory_info = self.data_loader.get_memory_usage()
            if memory_info['cached_channels'] > 0:
                status_parts.append(
                    f"Cached: {memory_info['cached_channels']} channels")
                status_parts.append(
                    f"Memory: {memory_info['total_memory_mb']:.1f} MB")
            else:
                status_parts.append("No channels cached")

        return " | ".join(status_parts)

    def _update_status_display(self):
        """Update the status display text."""
        if hasattr(self, 'status_text'):
            self.status_text.set_text(self._get_status_text())
            self.fig.canvas.draw_idle()

    def _on_clear_cache_click(self, event):
        """Handle clear cache button click."""
        if self.data_loader.loading_strategy == 'memory':
            self.data_loader.clear_memory_cache()
            self._update_status_display()
            print("Memory cache cleared")
        else:
            print("Cache clearing only available in memory mode")

    def set_memory_limit(self, limit_mb: float):
        """
        Set memory limit for the data loader.

        Args:
            limit_mb: Memory limit in megabytes
        """
        if hasattr(self.data_loader, 'set_memory_limit'):
            self.data_loader.set_memory_limit(limit_mb)
            self._update_status_display()
            print(f"Memory limit set to {limit_mb:.1f} MB")

    def get_performance_stats(self) -> dict:
        """
        Get performance statistics for the viewer.

        Returns:
            Dictionary with performance metrics
        """
        stats = {
            'loading_strategy': self.data_loader.loading_strategy,
            'current_channel': self.current_channel,
            'window_duration': self.window_duration,
            'total_duration': self.total_duration
        }

        if self.data_loader.loading_strategy == 'memory':
            if hasattr(self.data_loader, 'get_cache_efficiency_stats'):
                cache_stats = self.data_loader.get_cache_efficiency_stats()
                stats.update(cache_stats)

            memory_usage = self.data_loader.get_memory_usage()
            stats['memory_usage'] = memory_usage

        return stats

    def optimize_for_workflow(self, workflow_type: str = 'sequential'):
        """
        Optimize viewer settings for specific workflows.

        Args:
            workflow_type: 'sequential', 'random', or 'channel_switching'
        """
        if workflow_type == 'sequential':
            # Optimize for sequential time navigation
            if hasattr(self.data_loader, 'optimize_for_sequential_access'):
                self.data_loader.optimize_for_sequential_access(True)

            # Use memory mode for better performance
            if self.data_loader.loading_strategy != 'memory':
                self.data_loader.switch_loading_strategy('memory')
                self.loading_strategy_check.set_active(0)

        elif workflow_type == 'channel_switching':
            # Optimize for frequent channel switching
            if self.data_loader.loading_strategy != 'memory':
                self.data_loader.switch_loading_strategy('memory')
                self.loading_strategy_check.set_active(0)

            # Preload all channels
            all_channels = self.data_loader.get_channel_list(
                self.current_group)
            print(
                f"Preloading {len(all_channels)} channels for channel switching workflow...")
            self.data_loader.preload_channels(all_channels, self.current_group)

        elif workflow_type == 'random':
            # Use streaming mode for random access to save memory
            if self.data_loader.loading_strategy != 'streaming':
                self.data_loader.switch_loading_strategy('streaming')
                self.loading_strategy_check.set_active(0)

        self._update_status_display()
        print(f"Optimized for {workflow_type} workflow")

    def set_filter(self, filter_obj: SignalFilter):
        """Set the signal filter."""
        self.signal_filter = filter_obj
        self._defer_update_if_needed()

    def set_channel(self, channel: str, group: str = None):
        """Set the current channel and optionally group."""
        if group is not None:
            self.current_group = group
            self.available_channels = self.data_loader.get_channel_list(group)

        if channel in self.available_channels:
            self.current_channel = channel
            self.channel_dropdown.label.set_text(self.current_channel)

            # Update total duration for new channel
            self.total_duration = self.data_loader.get_channel_duration(
                self.current_channel, self.current_group
            )
            self.time_slider.valmax = max(
                0, self.total_duration - self.window_duration)

            # If in memory mode, preload the new channel
            if self.data_loader.loading_strategy == 'memory':
                cache_key = (self.current_group, self.current_channel)
                if cache_key not in self.data_loader._memory_cache:
                    self.data_loader.preload_channels(
                        [self.current_channel], self.current_group)
                    self._update_status_display()

            self._defer_update_if_needed()
        else:
            raise ValueError(
                f"Channel '{channel}' not found in group '{self.current_group}'")

    def jump_to_time(self, time_seconds: float):
        """Jump to a specific time."""
        new_time = max(0, min(
            self.total_duration - self.window_duration,
            time_seconds
        ))
        self.current_time = new_time
        self.time_slider.set_val(self.current_time)

    def set_threshold(self, threshold: Optional[float]):
        """Set threshold value."""
        self.threshold_value = threshold
        self.show_threshold = threshold is not None
        self._defer_update_if_needed()

    def get_current_data(self) -> Tuple[np.ndarray, np.ndarray]:
        """Get currently displayed data."""
        start_time = self.current_time
        end_time = min(self.current_time + self.window_duration,
                       self.total_duration)

        data, time_array = self.data_loader.load_channel_data(
            channel=self.current_channel,
            group=self.current_group,
            start_time=start_time,
            end_time=end_time
        )

        # Apply conversion factor
        data = data * self.data_conversion_factor

        if self.signal_filter.filter_type != 'none':
            data = self.signal_filter.filter_data(data)

        return data, time_array

    def show(self):
        """Show the interactive plot."""
        plt.show()

    def close(self):
        """Close the plot."""
        plt.close(self.fig)


class ViewerControls:
    """
    Separate control panel for advanced viewer parameters.
    """

    def __init__(self, plotter: InteractivePlotter):
        """
        Initialize viewer controls.

        Args:
            plotter: InteractivePlotter instance to control
        """
        self.plotter = plotter
        self._create_control_window()

    def _create_control_window(self):
        """Create the control window."""
        self.control_fig, self.control_ax = plt.subplots(figsize=(6, 8))
        self.control_ax.set_xlim(0, 1)
        self.control_ax.set_ylim(0, 1)
        self.control_ax.axis('off')
        self.control_fig.suptitle('Viewer Controls')

        # Add control widgets here
        # This would include filter parameter controls, channel selection, etc.
        # Implementation would depend on specific requirements

    def show(self):
        """Show the control window."""
        plt.show()

    def close(self):
        """Close the control window."""
        plt.close(self.control_fig)<|MERGE_RESOLUTION|>--- conflicted
+++ resolved
@@ -663,23 +663,6 @@
         except ValueError:
             pass
 
-<<<<<<< HEAD
-    def _on_channel_button_click(self, event):
-        """Handle channel button click - cycle through channels."""
-        current_idx = self.available_channels.index(self.current_channel)
-
-        # Left click: next channel, Right click: previous channel
-        if hasattr(event, 'button') and event.button == 3:  # Right click
-            next_idx = (current_idx - 1) % len(self.available_channels)
-        else:  # Left click or any other
-            next_idx = (current_idx + 1) % len(self.available_channels)
-
-        self.current_channel = self.available_channels[next_idx]
-
-        # Update button label
-        channel_label = f'Ch: {self.current_channel} ({next_idx+1}/{len(self.available_channels)})'
-        self.channel_button.label.set_text(channel_label)
-=======
     def _on_channel_dropdown_click(self, event):
         """Handle channel dropdown click - toggle dropdown menu."""
         if self.channel_dropdown_open:
@@ -779,7 +762,6 @@
         self.current_channel = channel
         self.channel_dropdown.label.set_text(channel)
         self._close_channel_dropdown()
->>>>>>> 7e5c4c8e
 
         # Update total duration for new channel
         self.total_duration = self.data_loader.get_channel_duration(
@@ -894,14 +876,8 @@
         new_idx = (current_idx + direction) % len(self.available_channels)
         self.current_channel = self.available_channels[new_idx]
 
-<<<<<<< HEAD
-        # Update channel button label
-        channel_label = f'Ch: {self.current_channel} ({new_idx+1}/{len(self.available_channels)})'
-        self.channel_button.label.set_text(channel_label)
-=======
         # Update channel dropdown label
         self.channel_dropdown.label.set_text(self.current_channel)
->>>>>>> 7e5c4c8e
 
         # Update total duration for new channel
         self.total_duration = self.data_loader.get_channel_duration(
