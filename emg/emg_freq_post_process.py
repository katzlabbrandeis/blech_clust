--- conflicted
+++ resolved
@@ -1,9 +1,4 @@
 """
-<<<<<<< HEAD
-Post processing cleanup of the mess of files created by emg_local_BSA_execute.py.
-All the output files will be saved to p (named by tastes) and omega
-in the hdf5 file under the node emg_BSA_results
-=======
 This module performs post-processing cleanup of files created by `emg_local_BSA_execute.py`, saving output files to an HDF5 file under the node `emg_BSA_results`. It processes EMG data, removes unnecessary nodes, and calculates specific frequency arrays.
 
 - Imports necessary libraries and utility functions.
@@ -15,7 +10,6 @@
 - Processes and saves the first non-NaN omega data to disk.
 - Calculates `gape_array` and `ltp_array` based on specific frequency ranges and saves them to disk.
 - Logs the successful execution of the script.
->>>>>>> 534eb2d6
 """
 
 # Import stuff
