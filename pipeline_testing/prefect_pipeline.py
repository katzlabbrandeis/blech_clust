"""
Creating a Prefect pipeline for running tests
Run python scripts using subprocess as prefect tasks
"""

############################################################
from utils.blech_utils import upload_to_s3
import argparse  # noqa
parser = argparse.ArgumentParser(
    description='Run tests, default = Run all tests')
parser.add_argument('-e', action='store_true',
                    help='Run EMG test only')
parser.add_argument('-s', action='store_true',
                    help='Run spike sorting test only')
parser.add_argument('--freq', action='store_true',
                    help='Run freq test only')
parser.add_argument('--bsa', action='store_true',
                    help='Run BSA test only')
parser.add_argument('--stft', action='store_true',
                    help='Run STFT test only')
parser.add_argument('--qda', action='store_true',
                    help='Run QDA test only')
parser.add_argument('--all', action='store_true',
                    help='Run all tests')
parser.add_argument('--spike-emg', action='store_true',
                    help='Run spike + emg in single test')
parser.add_argument('--raise-exception', action='store_true',
                    help='Raise error if subprocess fails')
parser.add_argument('--file_type',
                    help='File types to run tests on',
                    choices=['ofpc', 'trad', 'all'],
                    default='all', type=str)
args = parser.parse_args()

import os  # noqa
from subprocess import PIPE, Popen  # noqa
from prefect import flow, task  # noqa
from glob import glob  # noqa
import json  # noqa
import sys  # noqa
from create_exp_info_commands import command_dict  # noqa
from switch_auto_car import set_auto_car  # noqa

# S3 configuration
S3_BUCKET = os.getenv('BLECH_S3_BUCKET', 'blech-pipeline-outputs')

print(args.raise_exception)
break_bool = args.raise_exception

# Set file_types to run
if args.file_type == 'all':
    file_types = ['ofpc', 'trad']
else:
    file_types = [args.file_type]

if break_bool:
    print('====================')
    print('Raising error if subprocess fails')
    print('====================')


def raise_error_if_error(data_dir, process, stderr, stdout):
    # Print current data_type
    current_data_type_path = os.path.join(data_dir, 'current_data_type.txt')
    if os.path.exists(current_data_type_path):
        with open(os.path.join(data_dir, 'current_data_type.txt'), 'r') as f:
            current_data_type = f.readlines()
        print('=== Current data type: ', current_data_type, ' ===\n\n')
    print('=== Process stdout ===\n\n')
    print(stdout.decode('utf-8'))
    print('=== Process stderr ===\n\n')
    if process.returncode:
        decode_err = stderr.decode('utf-8')
        raise Exception(decode_err)


############################################################
# Define paths
############################################################
# Define paths
# TODO: Replace with call to blech_process_utils.path_handler
script_path = os.path.realpath(__file__)
blech_clust_dir = os.path.dirname(os.path.dirname(script_path))

# Read emg_env path
emg_params_path = os.path.join(blech_clust_dir, 'params', 'emg_params.json')
if not os.path.exists(emg_params_path):
    print('=== Environment params file not found. ===')
    print(
        '==> Please copy [[ blech_clust/params/_templates/emg_params.json ]] to [[ blech_clust/params/env_params.json ]] and update as needed.')
    exit()
with open(emg_params_path) as f:
    env_params = json.load(f)
emg_env_path = env_params['emg_env']

# data_subdir = 'pipeline_testing/test_data_handling/test_data/KM45_5tastes_210620_113227_new'
# data_subdir = 'pipeline_testing/test_data_handling/eb24_behandephys_11_12_24_241112_114659_copy'
data_subdirs_dict = {
    'ofpc': 'KM45_5tastes_210620_113227_new',
    'trad': 'eb24_behandephys_11_12_24_241112_114659_copy'
}
data_dir_base = os.path.join(
    blech_clust_dir, 'pipeline_testing', 'test_data_handling', 'test_data')
data_dirs_dict = {key: os.path.join(data_dir_base, subdir)
                  for key, subdir in data_subdirs_dict.items()}

############################################################
# Data Prep Scripts
############################################################


@task(log_prints=True)
def download_test_data(data_dir):
    print('Checking for test data, and downloading if not found')
    script_name = './pipeline_testing/test_data_handling/download_test_data.sh'
    process = Popen(["bash", script_name],
                    stdout=PIPE, stderr=PIPE)
    stdout, stderr = process.communicate()
    raise_error_if_error(data_dir, process, stderr, stdout)


@task(log_prints=True)
def prep_data_info(
        file_type='ofpc',
        data_type='emg_spike'
):
    """
    Prepares data directory with info according to inputs

    Args:
        file_type (str): Type of file to prepare. Options are 'ofpc', 'trad'
        data_type (str): Type of data to prepare. Options are 'emg', 'spike', 'emg_spike'
    """
    if data_type == 'emg':
        # flag_str = '-emg'
        data_key = 'emg_only'
    elif data_type == 'spike':
        # flag_str = '-spike'
        data_key = 'spike_only'
    elif data_type == 'emg_spike':
        # flag_str = '-emg_spike'
        data_key = 'emg_spike'

    # Write out data_type to file
    data_dir = data_dirs_dict[file_type]
    current_data_type_path = os.path.join(data_dir, 'current_data_type.txt')
    print(f"""
          Writing
          file_type: {file_type}
          data type: {data_type}
          to {current_data_type_path}
          """)
    with open(current_data_type_path, 'w') as f:
        f.write(f"{file_type} -- {data_type}")

    cmd_str = command_dict[file_type][data_key]
    # Replace $DIR with data_dir
    cmd_str = cmd_str.replace('$DIR', data_dir)
    process = Popen(cmd_str, shell=True, stdout=PIPE, stderr=PIPE)
    stdout, stderr = process.communicate()
    raise_error_if_error(data_dir, process, stderr, stdout)


############################################################
# Common Scripts
############################################################
@task(log_prints=True)
def reset_blech_clust(data_dir):
    script_name = './pipeline_testing/reset_blech_clust.py'
    process = Popen(["python", script_name],
                    stdout=PIPE, stderr=PIPE)
    stdout, stderr = process.communicate()
    raise_error_if_error(data_dir, process, stderr, stdout)


@task(log_prints=True)
def run_clean_slate(data_dir):
    script_name = 'blech_clean_slate.py'
    process = Popen(["python", script_name, data_dir],
                    stdout=PIPE, stderr=PIPE)
    stdout, stderr = process.communicate()
    raise_error_if_error(data_dir, process, stderr, stdout)


@task(log_prints=True)
def mark_exp_info_success(data_dir):
    script_name = './pipeline_testing/mark_exp_info_success.py'
    process = Popen(["python", script_name, data_dir],
                    stdout=PIPE, stderr=PIPE)
    stdout, stderr = process.communicate()
    raise_error_if_error(data_dir, process, stderr, stdout)


@task(log_prints=True)
def run_blech_clust(data_dir):
    script_name = 'blech_clust.py'
    process = Popen(["python", script_name, data_dir],
                    stdout=PIPE, stderr=PIPE)
    stdout, stderr = process.communicate()
    raise_error_if_error(data_dir, process, stderr, stdout)


@task(log_prints=True)
def make_arrays(data_dir):
    script_name = 'blech_make_arrays.py'
    process = Popen(["python", script_name, data_dir],
                    stdout=PIPE, stderr=PIPE)
    stdout, stderr = process.communicate()
    raise_error_if_error(data_dir, process, stderr, stdout)

############################################################
# Spike Only
############################################################


@task(log_prints=True)
def run_CAR(data_dir):
    script_name = 'blech_common_avg_reference.py'
    process = Popen(["python", script_name, data_dir],
                    stdout=PIPE, stderr=PIPE)
    stdout, stderr = process.communicate()
    raise_error_if_error(data_dir, process, stderr, stdout)


@task(log_prints=True)
def change_waveform_classifier(data_dir, use_classifier=1):
    script_name = 'pipeline_testing/change_waveform_classifier.py'
    process = Popen(["python", script_name, str(use_classifier)],
                    stdout=PIPE, stderr=PIPE)
    stdout, stderr = process.communicate()
    raise_error_if_error(data_dir, process, stderr, stdout)


@task(log_prints=True)
def change_auto_params(data_dir, use_auto=1):
    script_name = 'pipeline_testing/change_auto_params.py'
    process = Popen(["python", script_name, data_dir, str(use_auto), str(use_auto)],
                    stdout=PIPE, stderr=PIPE)
    stdout, stderr = process.communicate()
    raise_error_if_error(data_dir, process, stderr, stdout)


@task(log_prints=True)
def run_jetstream_bash(data_dir):
    script_name = 'blech_run_process.sh'
    process = Popen(["bash", script_name, '--delete-log', data_dir],
                    stdout=PIPE, stderr=PIPE)
    stdout, stderr = process.communicate()
    raise_error_if_error(data_dir, process, stderr, stdout)


@task(log_prints=True)
def select_clusters(data_dir):
    script_name = 'pipeline_testing/select_some_waveforms.py'
    process = Popen(["python", script_name, data_dir],
                    stdout=PIPE, stderr=PIPE)
    stdout, stderr = process.communicate()
    raise_error_if_error(data_dir, process, stderr, stdout)


@task(log_prints=True)
def post_process(data_dir, use_file=True, keep_raw=False, delete_existing=False):
    script_name = 'blech_post_process.py'
    if use_file:
        sorted_units_path = glob(os.path.join(
            data_dir, '*sorted_units.csv'))[0]
        file_flag = '-f' + sorted_units_path
        run_list = ["python", script_name, data_dir, file_flag]
    else:
        run_list = ["python", script_name, data_dir]
    if keep_raw:
        run_list.append('--keep-raw')
    if delete_existing:
        run_list.append('--delete-existing')
    print(f'Post-process: {run_list}')
    process = Popen(run_list, stdout=PIPE, stderr=PIPE)
    stdout, stderr = process.communicate()
    raise_error_if_error(data_dir, process, stderr, stdout)


@task(log_prints=True)
def quality_assurance(data_dir):
    script_name = 'blech_run_QA.sh'
    process = Popen(["bash", script_name, data_dir],
                    stdout=PIPE, stderr=PIPE)
    stdout, stderr = process.communicate()
    raise_error_if_error(data_dir, process, stderr, stdout)


@task(log_prints=True)
def units_plot(data_dir):
    script_name = 'blech_units_plot.py'
    process = Popen(["python", script_name, data_dir],
                    stdout=PIPE, stderr=PIPE)
    stdout, stderr = process.communicate()
    raise_error_if_error(data_dir, process, stderr, stdout)


@task(log_prints=True)
def units_characteristics(data_dir):
    script_name = 'blech_units_characteristics.py'
    process = Popen(["python", script_name, data_dir],
                    stdout=PIPE, stderr=PIPE)
    stdout, stderr = process.communicate()
    raise_error_if_error(data_dir, process, stderr, stdout)

############################################################
# EMG Only
############################################################


@task(log_prints=True)
def change_emg_freq_method(data_dir, use_BSA=1):
    script_name = 'pipeline_testing/change_emg_freq_method.py'
    process = Popen(["python", script_name, str(use_BSA)],
                    stdout=PIPE, stderr=PIPE)
    stdout, stderr = process.communicate()
    raise_error_if_error(data_dir, process, stderr, stdout)


@task(log_prints=True)
def cut_emg_trials(data_dir):
    script_name = 'pipeline_testing/cut_emg_trials.py'
    process = Popen(["python", script_name, data_dir],
                    stdout=PIPE, stderr=PIPE)
    stdout, stderr = process.communicate()
    raise_error_if_error(data_dir, process, stderr, stdout)


@task(log_prints=True)
def emg_filter(data_dir):
    script_name = 'emg_filter.py'
    process = Popen(["python", script_name, data_dir],
                    stdout=PIPE, stderr=PIPE)
    stdout, stderr = process.communicate()
    raise_error_if_error(data_dir, process, stderr, stdout)


@task(log_prints=True)
def emg_freq_setup(data_dir):
    script_name = 'emg_freq_setup.py'
    process = Popen(["python", script_name, data_dir],
                    stdout=PIPE, stderr=PIPE)
    stdout, stderr = process.communicate()
    raise_error_if_error(data_dir, process, stderr, stdout)


@task(log_prints=True)
def emg_jetstream_parallel(data_dir):
    script_name = 'bash blech_emg_jetstream_parallel.sh'
    full_str = script_name
    process = Popen(full_str, shell=True, stdout=PIPE, stderr=PIPE)
    stdout, stderr = process.communicate()
    raise_error_if_error(data_dir, process, stderr, stdout)


@task(log_prints=True)
def emg_freq_post_process(data_dir):
    script_name = 'emg_freq_post_process.py'
    process = Popen(["python", script_name, data_dir],
                    stdout=PIPE, stderr=PIPE)
    stdout, stderr = process.communicate()
    raise_error_if_error(data_dir, process, stderr, stdout)


@task(log_prints=True)
def emg_freq_plot(data_dir):
    script_name = 'emg_freq_plot.py'
    process = Popen(["python", script_name, data_dir],
                    stdout=PIPE, stderr=PIPE)
    stdout, stderr = process.communicate()
    raise_error_if_error(data_dir, process, stderr, stdout)


@task(log_prints=True)
def run_gapes_Li(data_dir):
    script_name = 'get_gapes_Li.py'
    process = Popen(["python", script_name, data_dir],
                    stdout=PIPE, stderr=PIPE)
    stdout, stderr = process.communicate()
    raise_error_if_error(data_dir, process, stderr, stdout)


@task(log_prints=True)
def run_rnn(data_dir, separate_regions=False, separate_tastes=False):
    """Run RNN firing rate inference"""
    script_name = 'utils/infer_rnn_rates.py'
    # Use 100 training steps for testing
    args = ["python", script_name, data_dir,
            "--train_steps", "100", "--retrain"]
    if separate_regions:
        args.append("--separate_regions")
    if separate_tastes:
        args.append("--separate_tastes")
    process = Popen(args,
                    stdout=PIPE, stderr=PIPE)
    stdout, stderr = process.communicate()
    raise_error_if_error(data_dir, process, stderr, stdout)

############################################################
# Define Flows
############################################################


@flow(log_prints=True)
def prep_data_flow(file_type, data_type='emg_spike'):
    data_dir = data_dirs_dict[file_type]
    os.chdir(blech_clust_dir)
    download_test_data(data_dir)
    prep_data_info(file_type, data_type)


@flow(log_prints=True)
def run_spike_test(data_dir):
    os.chdir(blech_clust_dir)
    reset_blech_clust(data_dir)
    run_clean_slate(data_dir)
    mark_exp_info_success(data_dir)
    run_blech_clust(data_dir)

    # Test with auto_car enabled
    set_auto_car(data_dir, 1)
    run_CAR(data_dir)
    # Test with auto_car disabled
    set_auto_car(data_dir, 0)
    run_CAR(data_dir)

    # Run with classifier enabled + autosorting
    change_waveform_classifier(data_dir, use_classifier=1)
    change_auto_params(data_dir, use_auto=1)
    run_jetstream_bash(data_dir)
    # Keep raw in the first pass so jetstream step can be rerun
    post_process(data_dir, use_file=False, keep_raw=True)
    post_process(data_dir, use_file=False, keep_raw=True, delete_existing=True)

    # Run with classifier disabled and manual sorting
    change_waveform_classifier(data_dir, use_classifier=0)
    change_auto_params(data_dir, use_auto=0)
    run_jetstream_bash(data_dir)
    select_clusters(data_dir)
    post_process(data_dir, use_file=True, keep_raw=False, delete_existing=True)

    make_arrays(data_dir)
    quality_assurance(data_dir)
    units_plot(data_dir)
    units_characteristics(data_dir)
    run_rnn(data_dir, separate_regions=False,   separate_tastes=False)
    run_rnn(data_dir, separate_regions=True,    separate_tastes=False)
    run_rnn(data_dir, separate_regions=False,   separate_tastes=True)
    run_rnn(data_dir, separate_regions=True,    separate_tastes=True)


@flow(log_prints=True)
def run_emg_main_test(data_dir):
    os.chdir(blech_clust_dir)
    reset_blech_clust(data_dir)
    run_clean_slate(data_dir)
    mark_exp_info_success(data_dir)
    run_blech_clust(data_dir)
    make_arrays(data_dir)
    # Chop number of trials down to preserve time
    cut_emg_trials(data_dir)
    os.chdir(os.path.join(blech_clust_dir, 'emg'))
    emg_filter(data_dir)
    emg_freq_setup(data_dir)


@flow(log_prints=True)
def spike_emg_flow(data_dir, file_type):
    # Set data type
    data_type = 'emg_spike'
    prep_data_flow(file_type, data_type=data_type)
    print(f'Running spike+emg test with data type : {data_type}')
    # Spike test
    run_spike_test(data_dir)
    # Switch to EMG test without resetting
    # Chop number of trials down to preserve time
    cut_emg_trials(data_dir)
    os.chdir(os.path.join(blech_clust_dir, 'emg'))
    emg_filter(data_dir)
    # Perform EMG tests
    # BSA
    os.chdir(blech_clust_dir)
    # change_freq_method is in pipeline_testing dir
    change_emg_freq_method(data_dir, use_BSA=1)
    os.chdir(os.path.join(blech_clust_dir, 'emg'))
    emg_freq_setup(data_dir)
    emg_jetstream_parallel(data_dir)
    emg_freq_post_process(data_dir)
    emg_freq_plot(data_dir)
    # STFT
    os.chdir(blech_clust_dir)
    # change_freq_method is in pipeline_testing dir
    change_emg_freq_method(data_dir, use_BSA=0)
    os.chdir(os.path.join(blech_clust_dir, 'emg'))
    # Freq setup needs to be rerun to recreate bash parallel file
    emg_freq_setup(data_dir)
    emg_jetstream_parallel(data_dir)
    emg_freq_post_process(data_dir)
    emg_freq_plot(data_dir)
    # QDA
    os.chdir(os.path.join(blech_clust_dir, 'emg', 'gape_QDA_classifier'))
    run_gapes_Li(data_dir)


@flow(log_prints=True)
def run_emg_freq_test(data_dir, use_BSA=1):
    os.chdir(blech_clust_dir)
    # change_emg_freq_method needs to be in blech_clust_dir
    change_emg_freq_method(data_dir, use_BSA=use_BSA)
    run_emg_main_test(data_dir)
    emg_jetstream_parallel(data_dir)
    emg_freq_post_process(data_dir)
    emg_freq_plot(data_dir)

##############################


def upload_test_results(data_dir, test_type, file_type):
    """Upload test results to S3 bucket
    
    Args:
        data_dir (str): Directory containing results to upload
        test_type (str): Type of test (spike, emg, etc.)
        file_type (str): Type of file (ofpc, trad)
    """
    test_name = f"{test_type}_test_{file_type}"
    s3_dir = f"test_outputs/{os.path.basename(data_dir)}"
    try:
        upload_to_s3(data_dir, S3_BUCKET, s3_dir, add_timestamp=True, test_name=test_name)
    except Exception as e:
        print(f'Failed to upload results to S3: {str(e)}')

@flow(log_prints=True)
def spike_only_test():
    if break_bool:
        for file_type in file_types:
            data_dir = data_dirs_dict[file_type]
            # for data_type in ['spike', 'emg_spike']:
            # spike+emg test is covered in spike_emg_test
            # don't need to run here
            for data_type in ['spike']:
                print(f"""Running spike test with
                      file type : {file_type}
                      data type : {data_type}""")
                prep_data_flow(file_type, data_type=data_type)
                run_spike_test(data_dir)
                
                # Upload results to S3
                upload_test_results(data_dir, "spike", file_type)
    else:
        for file_type in file_types:
            data_dir = data_dirs_dict[file_type]
            # for data_type in ['spike', 'emg_spike']:
            # spike+emg test is covered in spike_emg_test
            # don't need to run here
            for data_type in ['spike']:
                print(f"""Running spike test with
                      file type : {file_type}
                      data type : {data_type}""")
                try:
                    prep_data_flow(file_type, data_type=data_type)
                except:
                    print('Failed to prep data')
                try:
                    run_spike_test(data_dir)
                except:
                    print('Failed to run spike test')
                
                # Upload results to S3 even if test failed
                upload_test_results(data_dir, "spike", file_type)


@flow(log_prints=True)
def spike_emg_test():
    if break_bool:
        for file_type in file_types:
            data_dir = data_dirs_dict[file_type]
            spike_emg_flow(data_dir, file_type)
            
            # Upload results to S3
            upload_test_results(data_dir, "spike_emg", file_type)
    else:
        for file_type in file_types:
            data_dir = data_dirs_dict[file_type]
            try:
                spike_emg_flow(data_dir, file_type)
            except:
                print('Failed to run spike+emg test')
            
            # Upload results to S3 even if test failed
            upload_test_results(data_dir, "spike_emg", file_type)


@flow(log_prints=True)
def bsa_only_test():
    if break_bool:
        for file_type in file_types:
            data_dir = data_dirs_dict[file_type]
            for data_type in ['emg', 'emg_spike']:
                print(f"""Running BSA test with
                      file type : {file_type}
                      data type : {data_type}""")
                prep_data_flow(file_type, data_type=data_type)
                run_emg_freq_test(data_dir, use_BSA=1)
    else:
        for file_type in file_types:
            data_dir = data_dirs_dict[file_type]
            for data_type in ['emg', 'emg_spike']:
                print(f"""Running BSA test with
                      file type : {file_type}
                      data type : {data_type}""")
                try:
                    prep_data_flow(file_type, data_type=data_type)
                except:
                    print('Failed to prep data')
                try:
                    run_emg_freq_test(data_dir, use_BSA=1)
                except:
                    print('Failed to run emg BSA test')


@flow(log_prints=True)
def stft_only_test():
    if break_bool:
        for file_type in file_types:
            data_dir = data_dirs_dict[file_type]
            for data_type in ['emg', 'emg_spike']:
                print(f"""Running STFT test with
                      file type : {file_type}
                      data type : {data_type}""")
                prep_data_flow(file_type, data_type=data_type)
                run_emg_freq_test(data_dir, use_BSA=0)
    else:
        for file_type in file_types:
            data_dir = data_dirs_dict[file_type]
            for data_type in ['emg', 'emg_spike']:
                print(f"""Running STFT test with
                      file type : {file_type}
                      data type : {data_type}""")
                try:
                    prep_data_flow(file_type, data_type=data_type)
                except:
                    print('Failed to prep data')
                try:
                    run_emg_freq_test(data_dir, use_BSA=0)
                except:
                    print('Failed to run emg STFT test')


@flow(log_prints=True)
def run_EMG_QDA_test():
    if break_bool:
        for file_type in file_types:
            data_dir = data_dirs_dict[file_type]
            for data_type in ['emg', 'emg_spike']:
                print(f"""Running EMG QDA test with
                      file type : {file_type}
                      data type : {data_type}""")
                prep_data_flow(file_type, data_type=data_type)
                run_emg_main_test(data_dir)
                os.chdir(os.path.join(blech_clust_dir,
                         'emg', 'gape_QDA_classifier'))
                run_gapes_Li(data_dir)
    else:
        for file_type in file_types:
            data_dir = data_dirs_dict[file_type]
            for data_type in ['emg', 'emg_spike']:
                print(f"""Running EMG QDA test with
                      file type : {file_type}
                      data type : {data_type}""")
                try:
                    prep_data_flow(file_type, data_type=data_type)
                except:
                    print('Failed to prep data')
                try:
                    run_emg_main_test(data_dir)
                    os.chdir(os.path.join(blech_clust_dir,
                             'emg', 'gape_QDA_classifier'))
                    run_gapes_Li(data_dir)
                except:
                    print('Failed to run QDA test')


@flow(log_prints=True)
def run_emg_freq_only():
    if break_bool:
        bsa_only_test()
        stft_only_test()
    else:
        try:
            bsa_only_test()
        except:
            print('Failed to run BSA test')
        try:
            stft_only_test()
        except:
            print('Failed to run STFT test')


@flow(log_prints=True)
def emg_only_test():
    if break_bool:
        run_emg_freq_only()
        run_EMG_QDA_test()
        
        # Upload results to S3 for each file type
        for file_type in ['ofpc', 'trad']:
            data_dir = data_dirs_dict[file_type]
            upload_test_results(data_dir, "emg", file_type)
    else:
        try:
            run_emg_freq_only()
        except:
            print('Failed to run emg freq test')
        try:
            run_EMG_QDA_test()
        except:
            print('Failed to run QDA test')
        
        # Upload results to S3 even if tests failed
        for file_type in ['ofpc', 'trad']:
            data_dir = data_dirs_dict[file_type]
            upload_test_results(data_dir, "emg", file_type)


@flow(log_prints=True)
def full_test():
    if break_bool:
        spike_emg_test()
<<<<<<< HEAD

        # Upload results to S3 after all tests complete
        for file_type in ['ofpc', 'trad']:
            data_dir = data_dirs_dict[file_type]
            upload_test_results(data_dir, "full", file_type)
=======
        emg_only_test()
>>>>>>> 0e27913f
    else:
        try:
            spike_emg_test()
        except:
            print('Failed to run spike+emg test')
        try:
            emg_only_test()
        except:
            print('Failed to run emg test')

        # Upload results to S3 even if some tests failed
        for file_type in ['ofpc', 'trad']:
            data_dir = data_dirs_dict[file_type]
            upload_test_results(data_dir, "full", file_type)


############################################################
# Run Flows
############################################################
# If no individual tests are required, run both
if args.all:
    print('Running all tests')
    full_test(return_state=True)
elif args.e:
    print('Running emg tests only')
    emg_only_test(return_state=True)
elif args.s:
    print('Running spike-sorting tests only')
    spike_only_test(return_state=True)
elif args.freq:
    print('Running BSA tests only')
    run_emg_freq_only(return_state=True)
elif args.qda:
    print('Running QDA tests only')
    run_EMG_QDA_test(return_state=True)
elif args.bsa:
    print('Running BSA tests only')
    bsa_only_test(return_state=True)
elif args.stft:
    print('Running STFT tests only')
    stft_only_test(return_state=True)
elif args.spike_emg:
    print('Running spike then emg test')
    spike_emg_test(return_state=True)<|MERGE_RESOLUTION|>--- conflicted
+++ resolved
@@ -603,6 +603,7 @@
                       data type : {data_type}""")
                 prep_data_flow(file_type, data_type=data_type)
                 run_emg_freq_test(data_dir, use_BSA=1)
+                upload_test_results(data_dir, "BSA", file_type)
     else:
         for file_type in file_types:
             data_dir = data_dirs_dict[file_type]
@@ -618,6 +619,7 @@
                     run_emg_freq_test(data_dir, use_BSA=1)
                 except:
                     print('Failed to run emg BSA test')
+                upload_test_results(data_dir, "BSA", file_type)
 
 
 @flow(log_prints=True)
@@ -631,6 +633,7 @@
                       data type : {data_type}""")
                 prep_data_flow(file_type, data_type=data_type)
                 run_emg_freq_test(data_dir, use_BSA=0)
+                upload_test_results(data_dir, "STFT", file_type)
     else:
         for file_type in file_types:
             data_dir = data_dirs_dict[file_type]
@@ -646,6 +649,7 @@
                     run_emg_freq_test(data_dir, use_BSA=0)
                 except:
                     print('Failed to run emg STFT test')
+                upload_test_results(data_dir, "STFT", file_type)
 
 
 @flow(log_prints=True)
@@ -662,6 +666,7 @@
                 os.chdir(os.path.join(blech_clust_dir,
                          'emg', 'gape_QDA_classifier'))
                 run_gapes_Li(data_dir)
+                upload_test_results(data_dir, "QDA", file_type)
     else:
         for file_type in file_types:
             data_dir = data_dirs_dict[file_type]
@@ -680,6 +685,7 @@
                     run_gapes_Li(data_dir)
                 except:
                     print('Failed to run QDA test')
+                upload_test_results(data_dir, "QDA", file_type)
 
 
 @flow(log_prints=True)
@@ -703,11 +709,6 @@
     if break_bool:
         run_emg_freq_only()
         run_EMG_QDA_test()
-        
-        # Upload results to S3 for each file type
-        for file_type in ['ofpc', 'trad']:
-            data_dir = data_dirs_dict[file_type]
-            upload_test_results(data_dir, "emg", file_type)
     else:
         try:
             run_emg_freq_only()
@@ -718,25 +719,13 @@
         except:
             print('Failed to run QDA test')
         
-        # Upload results to S3 even if tests failed
-        for file_type in ['ofpc', 'trad']:
-            data_dir = data_dirs_dict[file_type]
-            upload_test_results(data_dir, "emg", file_type)
-
 
 @flow(log_prints=True)
 def full_test():
     if break_bool:
         spike_emg_test()
-<<<<<<< HEAD
-
-        # Upload results to S3 after all tests complete
-        for file_type in ['ofpc', 'trad']:
-            data_dir = data_dirs_dict[file_type]
-            upload_test_results(data_dir, "full", file_type)
-=======
         emg_only_test()
->>>>>>> 0e27913f
+
     else:
         try:
             spike_emg_test()
@@ -746,11 +735,6 @@
             emg_only_test()
         except:
             print('Failed to run emg test')
-
-        # Upload results to S3 even if some tests failed
-        for file_type in ['ofpc', 'trad']:
-            data_dir = data_dirs_dict[file_type]
-            upload_test_results(data_dir, "full", file_type)
 
 
 ############################################################
