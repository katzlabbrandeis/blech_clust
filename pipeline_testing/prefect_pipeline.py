--- conflicted
+++ resolved
@@ -351,20 +351,11 @@
     run_jetstream_bash(data_dir)
     select_clusters(data_dir)
     post_process(data_dir)
-<<<<<<< HEAD
-    units_plot(data_dir)
+    
     make_arrays(data_dir)
     quality_assurance(data_dir)
-    make_psth(data_dir)
-    pal_iden_setup(data_dir)
-    overlay_psth(data_dir)
-=======
-    
-    quality_assurance(data_dir)
     units_plot(data_dir)
-    make_arrays(data_dir)
     units_characteristics(data_dir)
->>>>>>> 53182d3b
 
 @flow(log_prints=True)
 def run_emg_main_test():
@@ -387,25 +378,7 @@
     prep_data_flow(data_type = data_type)
     print(f'Running spike+emg test with data type : {data_type}')
     # Spike test
-<<<<<<< HEAD
-    os.chdir(blech_clust_dir)
-    reset_blech_clust()
-    run_clean_slate(data_dir)
-    mark_exp_info_success(data_dir)
-    run_blech_clust(data_dir)
-    run_CAR(data_dir)
-    run_jetstream_bash(data_dir)
-    select_clusters(data_dir)
-    post_process(data_dir)
-    units_plot(data_dir)
-    make_arrays(data_dir)
-    quality_assurance(data_dir)
-    make_psth(data_dir)
-    pal_iden_setup(data_dir)
-    overlay_psth(data_dir)
-=======
     run_spike_test()
->>>>>>> 53182d3b
     # Switch to EMG test without resetting
     # Chop number of trials down to preserve time
     cut_emg_trials(data_dir)
