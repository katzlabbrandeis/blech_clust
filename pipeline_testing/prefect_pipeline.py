--- conflicted
+++ resolved
@@ -323,14 +323,8 @@
     post_process(data_dir)
     units_plot(data_dir)
     make_arrays(data_dir)
-<<<<<<< HEAD
     quality_assurance(data_dir)
-    make_psth(data_dir)
-    pal_iden_setup(data_dir)
-    overlay_psth(data_dir)
-=======
     units_characteristics(data_dir)
->>>>>>> 6ceb470a
 
 @flow(log_prints=True)
 def run_emg_main_test():
@@ -364,14 +358,8 @@
     post_process(data_dir)
     units_plot(data_dir)
     make_arrays(data_dir)
-<<<<<<< HEAD
     quality_assurance(data_dir)
-    make_psth(data_dir)
-    pal_iden_setup(data_dir)
-    overlay_psth(data_dir)
-=======
     units_characteristics(data_dir)
->>>>>>> 6ceb470a
     # Switch to EMG test without resetting
     # Chop number of trials down to preserve time
     cut_emg_trials(data_dir)
