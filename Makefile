--- conflicted
+++ resolved
@@ -26,29 +26,14 @@
 	conda deactivate || true
 	@echo "Cleaning conda cache..."
 	conda clean --all -y
-<<<<<<< HEAD
+	@echo "Creating $(ENV_NAME) environment with Python 3.8..."
 	conda create --name $(ENV_NAME) python=3.8 -y
-	conda run -n $(ENV_NAME) conda install -c conda-forge -y --file requirements/conda_requirements_base.txt
-	# bash requirements/install_gnu_parallel.sh "$(SUDO_PASS)"
-	conda run -n $(ENV_NAME) pip install --no-cache-dir -r requirements/pip_requirements_base.txt
-
-# Install EMG (BSA) requirements
-emg:
-	conda run -n $(ENV_NAME) conda config --set channel_priority strict
-	conda run -n $(ENV_NAME) conda install -c conda-forge r-base=3.6 r-polynom r-orthopolynom -y
-	# rpy2 has to be built against current R...caching messes with that
-	conda run -n $(ENV_NAME) pip install rpy2 --no-cache-dir
-	# BaSAR is archived on CRAN, so we need to install it from a local file
-	conda run -n $(ENV_NAME) Rscript -e "${INSTALL_STR}"
-=======
-	@echo "Creating blech_clust environment with Python 3.8..."
-	conda create --name blech_clust python=3.8 -y
 
 base:
 	@echo "Installing Python dependencies from requirements.txt..."
-	conda run -n blech_clust pip install --no-cache-dir -r requirements/requirements.txt
-	@echo "Installing blech_clust package..."
-	conda run -n blech_clust pip install --no-cache-dir -e .
+	conda run -n $(ENV_NAME) pip install --no-cache-dir -r requirements/requirements.txt
+	@echo "Installing $(ENV_NAME) package..."
+	conda run -n $(ENV_NAME) pip install --no-cache-dir -e .
 	@echo "Base environment setup complete!"
 	@echo "Note: GNU parallel should be installed system-wide if needed"
 
@@ -56,17 +41,16 @@
 emg:
 	@echo "Installing EMG (BSA) requirements..."
 	@echo "Configuring conda channel priority..."
-	conda run -n blech_clust conda config --set channel_priority strict
+	conda run -n $(ENV_NAME) conda config --set channel_priority strict
 	@echo "Installing R and R packages..."
-	conda run -n blech_clust conda install -c conda-forge r-base=3.6 r-polynom r-orthopolynom -y
+	conda run -n $(ENV_NAME) conda install -c conda-forge r-base=3.6 r-polynom r-orthopolynom -y
 	@echo "Installing libxcrypt (dependency for rpy2)..."
-	conda run -n blech_clust conda install --channel=conda-forge libxcrypt
+	conda run -n $(ENV_NAME) conda install --channel=conda-forge libxcrypt
 	@echo "Installing rpy2 (building against current R installation)..."
-	conda run -n blech_clust pip install rpy2==3.5.12 --no-cache-dir
+	conda run -n $(ENV_NAME) pip install rpy2==3.5.12 --no-cache-dir
 	@echo "Installing BaSAR from local archive..."
-	conda run -n blech_clust Rscript -e "${INSTALL_STR}"
+	conda run -n $(ENV_NAME) Rscript -e "${INSTALL_STR}"
 	@echo "EMG requirements installation complete!"
->>>>>>> 94a04235
 
 # Install neuRecommend classifier
 neurec:
@@ -80,12 +64,8 @@
 	fi
 	@echo "Installing neuRecommend dependencies..."
 	cd ~/Desktop && \
-<<<<<<< HEAD
 	conda run -n $(ENV_NAME) pip install --no-cache-dir -r neuRecommend/requirements.txt
-=======
-	conda run -n blech_clust pip install --no-cache-dir -r neuRecommend/requirements.txt
 	@echo "neuRecommend installation complete!"
->>>>>>> 94a04235
 
 # Install BlechRNN (optional)
 blechrnn:
@@ -100,16 +80,8 @@
 	@echo "Installing PyTorch dependencies for blechRNN..."
 	cd ~/Desktop && \
 	cd blechRNN && \
-<<<<<<< HEAD
 	conda run -n $(ENV_NAME) pip install --no-cache-dir $$(cat requirements.txt | egrep "torch")
-
-# Patch dependencies
-patch:
-	conda run -n $(ENV_NAME) bash requirements/patch_dependencies.sh
-=======
-	conda run -n blech_clust pip install --no-cache-dir $$(cat requirements.txt | egrep "torch")
 	@echo "BlechRNN installation complete!"
->>>>>>> 94a04235
 
 # Copy parameter templates
 # If more than 1 json file exists in params, don't copy templates and print warning
@@ -127,35 +99,27 @@
 
 dev:
 	@echo "Installing development dependencies..."
-	conda run -n blech_clust pip install --no-cache-dir -e .[dev]
+	conda run -n $(ENV_NAME) pip install --no-cache-dir -e .[dev]
 	@echo "Development environment setup complete!"
 
 optional:
 	@echo "Installing optional dependencies..."
-	conda run -n blech_clust pip install --no-cache-dir -e .[optional]
+	conda run -n $(ENV_NAME) pip install --no-cache-dir -e .[optional]
 	@echo "Optional dependencies installation complete!"
 
 test:
 	@echo "Installing test dependencies..."
-	conda run -n blech_clust pip install --no-cache-dir -e .[test]
+	conda run -n $(ENV_NAME) pip install --no-cache-dir -e .[test]
 	@echo "Test dependencies installation complete!"
 
 # Install Prefect
 prefect:
-<<<<<<< HEAD
+	@echo "Installing Prefect workflow management..."
 	conda run -n $(ENV_NAME) pip install --no-cache-dir -U prefect
-
-# Clean up environments
-clean:
-	conda env remove -n $(ENV_NAME) -y
-=======
-	@echo "Installing Prefect workflow management..."
-	conda run -n blech_clust pip install --no-cache-dir -U prefect
 	@echo "Prefect installation complete!"
 
 # Clean up environments
 clean:
-	@echo "Cleaning up blech_clust environment..."
-	conda env remove -n blech_clust -y
-	@echo "Environment cleanup complete!"
->>>>>>> 94a04235
+	@echo "Cleaning up $(ENV_NAME) environment..."
+	conda env remove -n $(ENV_NAME) -y
+	@echo "Environment cleanup complete!"