"""
blech_post_process.py - Post-processing and unit sorting for neural recordings

This script handles the final stage of spike sorting, allowing both manual and automatic
processing of clustered neural data. Key functionalities include:

1. Unit Processing:
   - Manual cluster selection and refinement
   - Splitting of clusters into subclusters
   - Merging of similar clusters
   - Automatic unit classification based on quality metrics

2. Quality Metrics:
   - Inter-spike interval (ISI) violation analysis
   - Cluster isolation metrics
   - Waveform consistency checks
   - Mahalanobis distance calculations between clusters

3. Data Management:
   - Handles sorted unit data in HDF5 file structure
   - Maintains unit descriptors and metadata
   - Supports both interactive and batch processing modes
   - Optional integration with external sorting files

4. Visualization:
   - Generates waveform plots for manual inspection
   - Creates quality metric visualizations
   - Produces summary plots for merged/split units
   - Automated report generation for batch processing

Usage:
    python blech_post_process.py <dir_name> [--show-plot True/False] [--sort-file path/to/file]

Arguments:
    dir_name    : Directory containing the HDF5 file with clustered data
    --show-plot : Toggle visualization during processing (default: True)
    --sort-file : Optional CSV file with pre-defined sorting decisions

Dependencies:
    - numpy, pandas, tables, sklearn, matplotlib
    - Custom utility modules from blech_clust package
    - datashader for large dataset visualization

Notes:
    - Requires completed execution of blech_clust.py and clustering scripts
    - Supports both manual and automated quality control
    - Integrates with the broader blech_clust processing pipeline

Author: Abuzar Mahmood
"""

############################################################
# Input from user and setup data
############################################################
# Get directory where the hdf5 file sits, and change to that directory
# Get name of directory with the data files
# Create argument parser
import argparse  # noqa
parser = argparse.ArgumentParser(
    description='Spike extraction and sorting script')
parser.add_argument('dir_name',
                    help='Directory containing data files')
parser.add_argument('--sort-file', '-f', help='CSV with sorted units',
                    default=None)
parser.add_argument('--show-plot',
                    help='Show waveforms while iterating',
                    action='store_true')
parser.add_argument('--keep-raw', help='Keep raw data in hdf5 file',
                    action='store_true')
parser.add_argument('--skip-processed', help='Skip already processed electrodes',
                    action='store_true')
parser.add_argument('--delete-existing', help='Delete existing units',
                    action='store_true')
args = parser.parse_args()

############################################################
# First handle arguments
# This allows the -h flag to run without loading imports
############################################################
# Set environment variables to limit the number of threads used by various libraries
# Do it at the start of the script to ensure it applies to all imported libraries
import os  # noqa
os.environ['OMP_NUM_THREADS'] = '1'  # noqa
os.environ['MKL_NUM_THREADS'] = '1'  # noqa
os.environ['OPENBLAS_NUM_THREADS'] = '1'  # noqa

import utils.blech_post_process_utils as post_utils  # noqa
from utils.blech_utils import entry_checker, imp_metadata, pipeline_graph_check  # noqa
from utils import blech_waveforms_datashader  # noqa
from multiprocessing import Pool, cpu_count  # noqa
from functools import partial  # noqa
import re  # noqa
from glob import glob  # noqa
import matplotlib  # noqa
import pandas as pd  # noqa
from sklearn.mixture import GaussianMixture  # noqa
import pylab as plt  # noqa
import numpy as np  # noqa
import tables  # noqa

############################################################
# Imports and Settings
############################################################

matplotlib.rcParams['font.size'] = 6

# Import 3rd party code

# Set seed to allow inter-run reliability
# Also allows reusing the same sorting sheets across runs
np.random.seed(0)

##############################
# Instantiate sort_file_handler
this_sort_file_handler = post_utils.sort_file_handler(args.sort_file)

if args.dir_name is not None:
    metadata_handler = imp_metadata([[], args.dir_name])
else:
    metadata_handler = imp_metadata([])

# Extract parameters for automatic processing
params_dict = metadata_handler.params_dict
sampling_rate = params_dict['sampling_rate']

auto_params = params_dict['clustering_params']['auto_params']
auto_cluster = auto_params['auto_cluster']
if auto_cluster:
    max_autosort_clusters = auto_params['max_autosort_clusters']
auto_post_process = auto_params['auto_post_process']
count_threshold = auto_params['cluster_count_threshold']
chi_square_alpha = auto_params['chi_square_alpha']

dir_name = metadata_handler.dir_name

# Perform pipeline graph check
script_path = os.path.realpath(__file__)
this_pipeline_check = pipeline_graph_check(dir_name)
this_pipeline_check.check_previous(script_path)
this_pipeline_check.write_to_log(script_path, 'attempted')

os.chdir(dir_name)
file_list = metadata_handler.file_list
hdf5_name = metadata_handler.hdf5_name


# Delete the raw node, if it exists in the hdf5 file, to cut down on file size
if args.keep_raw == False:
    repacked_bool = post_utils.delete_raw_recordings(hdf5_name)
else:
    repacked_bool = False
    print('=== Keeping raw data in hdf5 file ===')

# Open the hdf5 file
if repacked_bool:
    hdf5_name = hdf5_name[:-3] + '_repacked.h5'
hf5 = tables.open_file(hdf5_name, 'r+')

##############################
# Instantiate unit_descriptor_handler
this_descriptor_handler = post_utils.unit_descriptor_handler(hf5, dir_name)

# Clean up the memory monitor files, pass if clean up has been done already
post_utils.clean_memory_monitor_data()


# Make the sorted_units group in the hdf5 file if it doesn't already exist
<<<<<<< HEAD
if '/sorted_units' in hf5:
    overwrite_hf5 = input('Saved units detected; remove them? (y/[n]): ') or 'n'
=======
sorted_units_exist_bool = '/sorted_units' in hf5
if args.delete_existing and sorted_units_exist_bool:
    hf5.remove_node('/sorted_units', recursive=True)
    hf5.create_group('/', 'sorted_units')
    print('==== Cleared saved units. ====\n')
    sorted_units_exist_bool = False
elif sorted_units_exist_bool:
    overwrite_hf5, continue_bool = entry_checker(
        msg='Saved units detected; remove them? (y/[n]): ',
        check_func=lambda x: x.lower() in ['y', 'n'],
        fail_response='Please enter y or n',
    )
    if not continue_bool:
        print('Exiting post-processing.')
        hf5.close()
        exit()
>>>>>>> b7bf8c38
    if overwrite_hf5.lower() == 'y':
        hf5.remove_node('/sorted_units', recursive=True)
        hf5.create_group('/', 'sorted_units')
        print('==== Cleared saved units. ====\n')
<<<<<<< HEAD
=======
        sorted_units_exist_bool = False
>>>>>>> b7bf8c38
else:
    hf5.create_group('/', 'sorted_units')
    
    
############################################################
# Main Processing Loop
############################################################
# Run an infinite loop as long as the user wants to
# pick clusters from the electrodes

# Providing a sort file will force use of the sort file and
# skip auto_post_process

# This section will run if not auto_post_process
while (not auto_post_process) or (args.sort_file is not None):

    ############################################################
    # Get unit details and load data
    ############################################################

    print()
    print('==== Manual Post-Processing ====\n')
    print()

    # If sort_file given, iterate through that, otherwise ask user
    continue_bool, electrode_num, num_clusters, clusters = \
        post_utils.get_electrode_details(this_sort_file_handler)

    # For all other continue_bools, if false, end iteration
    # That will return them to this one
    # At that point, if continue_bool is False, exit
    if not continue_bool:
        break

    # Print out selections
    print('||| Electrode {}, Solution {}, Cluster {} |||'.
          format(electrode_num, num_clusters, clusters))

    # Load data from the chosen electrode and solution
    load_bool, (
        spike_waveforms,
        spike_times,
        pca_slices,
        energy,
        amplitudes,
        predictions,
    ) = post_utils.load_data_from_disk(dir_name, electrode_num, num_clusters)

    if not load_bool:
        print(f'Trouble loading data for electrode {electrode_num}.')
        print('Fix the issue and try again. Skipping this electrode.')
        continue

    # Re-show images of neurons so dumb people like Abu can make sure they
    # picked the right ones
    # if ast.literal_eval(args.show_plot):
    if args.show_plot:
        post_utils.gen_select_cluster_plot(
            electrode_num, num_clusters, clusters)

    ############################################################
    # Get unit details and load data
    ############################################################

    this_split_merge_signal = post_utils.split_merge_signal(
        clusters,
        this_sort_file_handler,)
    split_or_merge = np.logical_or(this_split_merge_signal.split,
                                   this_split_merge_signal.merge)

    # If the user asked to split/re-cluster,
    # ask them for the clustering parameters and perform clustering
    if this_split_merge_signal.split:
        ##############################
        # Split sequence
        ##############################
        # Get clustering parameters from user
        continue_bool, n_clusters, n_iter, thresh, n_restarts = \
<<<<<<< HEAD
                post_utils.get_clustering_params(this_sort_file_handler)
        if not continue_bool: continue
=======
            post_utils.get_clustering_params(this_sort_file_handler)
        if not continue_bool:
            continue
>>>>>>> b7bf8c38

        # Make data array to be put through the GMM - 5 components:
        # 3 PCs, scaled energy, amplitude
        # Clusters is a list, and for len(clusters) == 1,
        # the code below will always work
        this_cluster_inds = np.where(predictions == int(clusters[0]))[0]
        this_cluster_waveforms = spike_waveforms[this_cluster_inds]
        this_cluster_times = spike_times[this_cluster_inds]

        data = post_utils.prepare_data(
            this_cluster_inds,
            pca_slices,
            energy,
            amplitudes,
        )

        # Cluster the data
        g = GaussianMixture(
            random_state=0,
            n_components=n_clusters,
            covariance_type='full',
            tol=thresh,
            max_iter=n_iter,
            n_init=n_restarts)
        g.fit(data)

        # Show the cluster plots if the solution converged
        if g.converged_:
            split_predictions = g.predict(data)
            post_utils.generate_cluster_plots(
                split_predictions,
                spike_waveforms,
                spike_times,
                n_clusters,
                this_cluster_inds,
                sampling_rate,
            )
        else:
            split_predictions = []
            print("Solution did not converge "
                  "- try again with higher number of iterations "
                  "or lower convergence criterion")
            continue

        # Ask the user for the split clusters they want to choose
        continue_bool, chosen_split = \
            post_utils.get_split_cluster_choice(n_clusters)
        if not continue_bool:
            continue

        # Once selections have been made, save data
        # Waveforms of originally chosen cluster
        subcluster_inds = [np.where(split_predictions == this_split)[0]
                           for this_split in chosen_split]
        subcluster_waveforms = [this_cluster_waveforms[this_inds]
                                for this_inds in subcluster_inds]
        fin_inds = np.concatenate(subcluster_inds)

        ############################################################
        # Subsetting this set of waveforms to include only the chosen split
        unit_waveforms = this_cluster_waveforms[fin_inds]

        # Do the same thing for the spike times
        unit_times = this_cluster_times[fin_inds]
        ############################################################

        # Plot selected clusters again after merging splits
        post_utils.generate_datashader_plot(
            unit_waveforms,
            unit_times,
            sampling_rate,
            title='Merged Splits',
        )
        # Generate plot showing merged units in different colors
        post_utils.plot_merged_units(
            subcluster_waveforms,
            chosen_split,
            unit_times,  # Using unit_times rather than "subcluster_times"
            # because times for each cluster don't need to
            # be separated
            sampling_rate,
            max_n_per_cluster=1000,
            sd_bound=1,
        )
        plt.show()

    ##################################################

    # If only 1 cluster was chosen (and it wasn't split),
    # add that as a new unit in /sorted_units.
    # Ask if the isolated unit is an almost-SURE single unit
    elif not split_or_merge:
        ##############################
        # Single cluster selected
        ##############################
        fin_inds = np.where(predictions == int(clusters[0]))[0]

        unit_waveforms = spike_waveforms[fin_inds, :]
        unit_times = spike_times[fin_inds]

    elif this_split_merge_signal.merge:
        ##############################
        # Merge Sequence
        ##############################
        # If the chosen units are going to be merged, merge them
        cluster_inds = [np.where(predictions == int(this_cluster))[0]
                        for this_cluster in clusters]

        cluster_waveforms = [spike_waveforms[cluster, :]
                             for cluster in cluster_inds]

        fin_inds = np.concatenate(cluster_inds)

        unit_waveforms = spike_waveforms[fin_inds, :]
        unit_times = spike_times[fin_inds]

        # Generate plot for merged unit
        violations1, violations2, _, _ = post_utils.generate_datashader_plot(
            unit_waveforms,
            unit_times,
            sampling_rate,
            title='Merged Unit',
        )

        # Generate plot showing merged units in different colors
        post_utils.plot_merged_units(
            cluster_waveforms,
            clusters,
            unit_times,
            sampling_rate,
            max_n_per_cluster=1000,
            sd_bound=1,
        )

        plt.show()

        # Warn the user about the frequency of ISI violations
        # in the merged unit
        continue_bool, proceed = \
            post_utils.generate_violations_warning(
                violations1,
                violations2,
                unit_times,
            )
        if not continue_bool:
            continue

        # Create unit if the user agrees to proceed,
        # else abort and go back to start of the loop
        if not proceed:
            continue

    ############################################################
    # Finally, save the unit to the HDF5 file
    ############################################################

    continue_bool, unit_name = this_descriptor_handler.save_unit(
        unit_waveforms,
        unit_times,
        electrode_num,
        this_sort_file_handler,
        split_or_merge,
        layout_frame=metadata_handler.layout,
    )

    if continue_bool and (this_sort_file_handler.sort_table is not None):
        this_sort_file_handler.mark_current_unit_saved()

    hf5.flush()

<<<<<<< HEAD

=======
>>>>>>> b7bf8c38
    print('==== {} Complete ====\n'.format(unit_name))
    print('==== Iteration Ended ====\n')

# Run auto-processing only if clustering was ALSO automatic
# As currently, this does not have functionality to determine
# correct number of clusters
if auto_post_process and auto_cluster and (args.sort_file is None) and not sorted_units_exist_bool:
    print('==== Auto Post-Processing ====\n')

    autosort_output_dir = os.path.join(
        metadata_handler.dir_name,
        'autosort_outputs'
    )

    # Create output directory if needed
    if not os.path.exists(autosort_output_dir):
        os.makedirs(autosort_output_dir)

    # Since this needs classifier output to run, check if it exists
    clf_list = glob('./spike_waveforms/electrode*/clf_prob.npy')
    if len(clf_list) == 0:
        print()
        print('======================================')
        print(
            'Classifier output not found, please run blech_run_process.sh with classifier.')
        print('======================================')
        print()
        exit()

    electrode_list = os.listdir('./spike_waveforms/')
    electrode_num_list = [int(re.findall(r'\d+', this_electrode)[0])
                          for this_electrode in electrode_list]
    electrode_num_list.sort()

<<<<<<< HEAD
    for electrode_num in electrode_num_list:
        ############################################################
        # Get unit details and load data
        ############################################################

        print()
        print('======================================')
        print()

        # Iterate over electrodes and pull out spikes
        # Get classifier probabilities for each spike and use only
        # "good" spikes

        # Print out selections
        print(f'==== Processing Electrode {electrode_num:02} ====\n')

        # Load data from the chosen electrode 
        # We can pick any soluation, but need to know what
        # solutions are present

        (
            spike_waveforms,
            spike_times,
            pca_slices,
            energy,
            amplitudes,
            split_predictions,
        ) = post_utils.load_data_from_disk(electrode_num, max_autosort_clusters) 

        clf_data_paths = [
                f'./spike_waveforms/electrode{electrode_num:02}/clf_prob.npy',
                f'./spike_waveforms/electrode{electrode_num:02}/clf_pred.npy',
                ]
        clf_prob, clf_pred = [np.load(this_path) for this_path in clf_data_paths]

        # If auto-clustering was done, data has already been trimmed
        # Only clf_pred needs to be trimmed
        clf_prob = clf_prob[clf_pred]
        clf_pred = clf_pred[clf_pred]

        ############################## 
        # Calculate whether the cluster is a wanted_unit
        # This will be useful for merging, so we only merge units

        ############################## 
        # Merge clusters using mahalanobis distance
        # If min( mahal a->b, mahal b->a ) < threshold, merge
        # Unless ISI violations are > threshold

        mahal_thresh = auto_params['mahalanobis_merge_thresh']
        isi_threshs = auto_params['ISI_violations_thresholds']

        mahal_mat_path = os.path.join(
                '.',
                'clustering_results',
                f'electrode{electrode_num:02}',
                f'clusters{max_autosort_clusters:02}',
                'mahalanobis_distances.npy',
                )
        mahal_mat = np.load(mahal_mat_path)

        unique_clusters = np.unique(split_predictions)
        assert len(unique_clusters) == len(mahal_mat), \
                'Mahalanobis matrix does not match number of clusters'

        (
                final_merge_sets,
                new_clust_names,
                                )=  post_utils.calculate_merge_sets(
                                        mahal_mat,
                                        mahal_thresh,
                                        isi_threshs,
                                        split_predictions,
                                        spike_waveforms,
                                        spike_times,
                                        clf_prob,
                                        chi_square_alpha,
                                        count_threshold,
                                        sampling_rate,
                                        )


        if len(final_merge_sets) > 0:
            # Create names for merged clusters
            # Rename both to max_clusters

            # Print out merge sets
            print(f'==== Merging {len(final_merge_sets)} Clusters ====\n')
            for this_merge_set, new_name in zip(final_merge_sets, new_clust_names):
                print(f'==== {this_merge_set} => {new_name} ====\n')

            fig, ax = post_utils.gen_plot_auto_merged_clusters(
                    spike_waveforms,
                    spike_times,
                    split_predictions,
                    sampling_rate,
                    final_merge_sets,
                    new_clust_names,
                    )

            # In case first unit is merged, we need to create the autosort_output_dir
            if not os.path.exists(autosort_output_dir):
                os.makedirs(autosort_output_dir)

            fig.savefig(
                    os.path.join(
                        autosort_output_dir,
                        f'{electrode_num:02}_merged_units.png',
                        ),
                    bbox_inches = 'tight',
                    )
            plt.close(fig)

            # Update split_predictions
            for this_set, this_name in zip(final_merge_sets, new_clust_names):
                for this_cluster in this_set:
                    split_predictions[split_predictions == this_cluster] = this_name

        ############################## 

        # Take everything
        data = post_utils.prepare_data(
                np.arange(len(spike_waveforms)),
                pca_slices,
                energy,
                amplitudes,
                )
=======
    if args.skip_processed:
        autosort_output_dir = os.path.join(
            metadata_handler.dir_name,
            'autosort_outputs'
        )
        # Get list of electrodes that have already been processed
        file_list = glob(os.path.join(
            autosort_output_dir, '*_subclusters.png'))
        basenames = [os.path.basename(x) for x in file_list]
        processed_electrodes = sorted(
            [int(x.split('_')[0]) for x in basenames])
        print(f'Skipping already processed electrodes: {processed_electrodes}')
        electrode_num_list = [
            x for x in electrode_num_list if x not in processed_electrodes]
        electrode_num_list.sort()

    # Create processing parameters tuple
    process_params = (
        max_autosort_clusters,
        auto_params,
        chi_square_alpha,
        count_threshold,
        sampling_rate,
        metadata_handler.dir_name,
    )
>>>>>>> b7bf8c38

    # Use multiprocessing to process electrodes in parallel
    n_cores = np.min(
        (
            len(electrode_num_list),
            cpu_count() - 1,
            params_dict['max_parallel_cpu']
        )
    )  # Leave one core free
    print(
        f"Processing {len(electrode_num_list)} electrodes using {n_cores} cores")

    # Create partial function
    auto_process_partial = partial(
        post_utils.auto_process_electrode,
        process_params=process_params
    )

    print(f'== Saving to {autosort_output_dir} ==')
    with Pool(n_cores) as pool:
        result = pool.starmap(
            auto_process_partial,
            [(electrode_num,) for electrode_num in electrode_num_list]
        )

    # This last part cannot be incorporated in auto_process_electrode as it
    # needs passing of classes (descriptor_handler, and sort_file_handler) to
    # the processes.
    # Get pickling errors when they are included
    # It is also a quick process so it doesn't need to be parallelized
    print('Writing sorted units to file...')
    for i, this_result in enumerate(result):
        if this_result is None:
            print(f'Electrode {electrode_num_list[i]} failed to process')
            continue
        else:
            subcluster_waveforms, subcluster_times, fin_bool, electrode_num = this_result
            for this_sub in range(len(subcluster_waveforms)):
                if fin_bool[this_sub]:
                    continue_bool, unit_name = this_descriptor_handler.save_unit(
                        subcluster_waveforms[this_sub],
                        subcluster_times[this_sub],
                        electrode_num,
                        this_sort_file_handler,
                        split_or_merge=None,
                        override_ask=True,
                        layout_frame=metadata_handler.layout,
                    )
                else:
                    continue_bool = True

            hf5.flush()

    print('==== Auto Post-Processing Complete ====\n')
    print('==== Post-Processing Exiting ====\n')
else:
    if sorted_units_exist_bool:
        print('==== Auto Post-Processing skipped ====\n')
        print('Sorted units already exist. Please delete them before running auto_post_process.')

############################################################
# Final write of unit_descriptor and cleanup
############################################################
# Sort unit_descriptor by unit_number
# This will be needed if sort_table is used, as using sort_table
# will add merge/split marked units first
print()
print('==== Sorting Units and writing Unit Descriptor ====\n')
this_descriptor_handler.write_unit_descriptor_from_sorted_units()
this_descriptor_handler.resort_units()
hf5.flush()

current_unit_table = this_descriptor_handler.table_to_frame()
print()
print('==== Unit Table ====\n')
print(current_unit_table)
# Also write to disk
current_unit_table.to_csv(
    os.path.join(metadata_handler.dir_name, 'unit_descriptor.csv'),
    index=False,
)


print()
print('==== Post-processing exiting ====\n')
# Close the hdf5 file
hf5.close()

# Write successful execution to log
this_pipeline_check.write_to_log(script_path, 'completed')<|MERGE_RESOLUTION|>--- conflicted
+++ resolved
@@ -165,10 +165,6 @@
 
 
 # Make the sorted_units group in the hdf5 file if it doesn't already exist
-<<<<<<< HEAD
-if '/sorted_units' in hf5:
-    overwrite_hf5 = input('Saved units detected; remove them? (y/[n]): ') or 'n'
-=======
 sorted_units_exist_bool = '/sorted_units' in hf5
 if args.delete_existing and sorted_units_exist_bool:
     hf5.remove_node('/sorted_units', recursive=True)
@@ -185,19 +181,15 @@
         print('Exiting post-processing.')
         hf5.close()
         exit()
->>>>>>> b7bf8c38
     if overwrite_hf5.lower() == 'y':
         hf5.remove_node('/sorted_units', recursive=True)
         hf5.create_group('/', 'sorted_units')
         print('==== Cleared saved units. ====\n')
-<<<<<<< HEAD
-=======
         sorted_units_exist_bool = False
->>>>>>> b7bf8c38
 else:
     hf5.create_group('/', 'sorted_units')
-    
-    
+
+
 ############################################################
 # Main Processing Loop
 ############################################################
@@ -272,14 +264,9 @@
         ##############################
         # Get clustering parameters from user
         continue_bool, n_clusters, n_iter, thresh, n_restarts = \
-<<<<<<< HEAD
-                post_utils.get_clustering_params(this_sort_file_handler)
-        if not continue_bool: continue
-=======
             post_utils.get_clustering_params(this_sort_file_handler)
         if not continue_bool:
             continue
->>>>>>> b7bf8c38
 
         # Make data array to be put through the GMM - 5 components:
         # 3 PCs, scaled energy, amplitude
@@ -450,10 +437,6 @@
 
     hf5.flush()
 
-<<<<<<< HEAD
-
-=======
->>>>>>> b7bf8c38
     print('==== {} Complete ====\n'.format(unit_name))
     print('==== Iteration Ended ====\n')
 
@@ -488,135 +471,6 @@
                           for this_electrode in electrode_list]
     electrode_num_list.sort()
 
-<<<<<<< HEAD
-    for electrode_num in electrode_num_list:
-        ############################################################
-        # Get unit details and load data
-        ############################################################
-
-        print()
-        print('======================================')
-        print()
-
-        # Iterate over electrodes and pull out spikes
-        # Get classifier probabilities for each spike and use only
-        # "good" spikes
-
-        # Print out selections
-        print(f'==== Processing Electrode {electrode_num:02} ====\n')
-
-        # Load data from the chosen electrode 
-        # We can pick any soluation, but need to know what
-        # solutions are present
-
-        (
-            spike_waveforms,
-            spike_times,
-            pca_slices,
-            energy,
-            amplitudes,
-            split_predictions,
-        ) = post_utils.load_data_from_disk(electrode_num, max_autosort_clusters) 
-
-        clf_data_paths = [
-                f'./spike_waveforms/electrode{electrode_num:02}/clf_prob.npy',
-                f'./spike_waveforms/electrode{electrode_num:02}/clf_pred.npy',
-                ]
-        clf_prob, clf_pred = [np.load(this_path) for this_path in clf_data_paths]
-
-        # If auto-clustering was done, data has already been trimmed
-        # Only clf_pred needs to be trimmed
-        clf_prob = clf_prob[clf_pred]
-        clf_pred = clf_pred[clf_pred]
-
-        ############################## 
-        # Calculate whether the cluster is a wanted_unit
-        # This will be useful for merging, so we only merge units
-
-        ############################## 
-        # Merge clusters using mahalanobis distance
-        # If min( mahal a->b, mahal b->a ) < threshold, merge
-        # Unless ISI violations are > threshold
-
-        mahal_thresh = auto_params['mahalanobis_merge_thresh']
-        isi_threshs = auto_params['ISI_violations_thresholds']
-
-        mahal_mat_path = os.path.join(
-                '.',
-                'clustering_results',
-                f'electrode{electrode_num:02}',
-                f'clusters{max_autosort_clusters:02}',
-                'mahalanobis_distances.npy',
-                )
-        mahal_mat = np.load(mahal_mat_path)
-
-        unique_clusters = np.unique(split_predictions)
-        assert len(unique_clusters) == len(mahal_mat), \
-                'Mahalanobis matrix does not match number of clusters'
-
-        (
-                final_merge_sets,
-                new_clust_names,
-                                )=  post_utils.calculate_merge_sets(
-                                        mahal_mat,
-                                        mahal_thresh,
-                                        isi_threshs,
-                                        split_predictions,
-                                        spike_waveforms,
-                                        spike_times,
-                                        clf_prob,
-                                        chi_square_alpha,
-                                        count_threshold,
-                                        sampling_rate,
-                                        )
-
-
-        if len(final_merge_sets) > 0:
-            # Create names for merged clusters
-            # Rename both to max_clusters
-
-            # Print out merge sets
-            print(f'==== Merging {len(final_merge_sets)} Clusters ====\n')
-            for this_merge_set, new_name in zip(final_merge_sets, new_clust_names):
-                print(f'==== {this_merge_set} => {new_name} ====\n')
-
-            fig, ax = post_utils.gen_plot_auto_merged_clusters(
-                    spike_waveforms,
-                    spike_times,
-                    split_predictions,
-                    sampling_rate,
-                    final_merge_sets,
-                    new_clust_names,
-                    )
-
-            # In case first unit is merged, we need to create the autosort_output_dir
-            if not os.path.exists(autosort_output_dir):
-                os.makedirs(autosort_output_dir)
-
-            fig.savefig(
-                    os.path.join(
-                        autosort_output_dir,
-                        f'{electrode_num:02}_merged_units.png',
-                        ),
-                    bbox_inches = 'tight',
-                    )
-            plt.close(fig)
-
-            # Update split_predictions
-            for this_set, this_name in zip(final_merge_sets, new_clust_names):
-                for this_cluster in this_set:
-                    split_predictions[split_predictions == this_cluster] = this_name
-
-        ############################## 
-
-        # Take everything
-        data = post_utils.prepare_data(
-                np.arange(len(spike_waveforms)),
-                pca_slices,
-                energy,
-                amplitudes,
-                )
-=======
     if args.skip_processed:
         autosort_output_dir = os.path.join(
             metadata_handler.dir_name,
@@ -642,7 +496,6 @@
         sampling_rate,
         metadata_handler.dir_name,
     )
->>>>>>> b7bf8c38
 
     # Use multiprocessing to process electrodes in parallel
     n_cores = np.min(
