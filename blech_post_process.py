import os
import tables
import numpy as np
import easygui
import ast
import pylab as plt
import matplotlib.image as mpimg
from sklearn.mixture import GaussianMixture
import blech_waveforms_datashader

# Get directory where the hdf5 file sits, and change to that directory
dir_name = easygui.diropenbox()
os.chdir(dir_name)

# Clean up the memory monitor files, pass if clean up has been done already
if not os.path.exists('./memory_monitor_clustering/memory_usage.txt'):
        file_list = os.listdir('./memory_monitor_clustering')
        f = open('./memory_monitor_clustering/memory_usage.txt', 'w')
        for files in file_list:
                try:
                        mem_usage = np.loadtxt('./memory_monitor_clustering/' + files)
                        print('electrode'+files[:-4], '\t', str(mem_usage)+'MB', file=f)
                        os.system('rm ' + './memory_monitor_clustering/' + files)
                except:
                        pass    
        f.close()

# Look for the hdf5 file in the directory
file_list = os.listdir('./')
hdf5_name = ''
for files in file_list:
        if files[-2:] == 'h5':
                hdf5_name = files

# Open the hdf5 file
hf5 = tables.open_file(hdf5_name, 'r+')

# Delete the raw node, if it exists in the hdf5 file, to cut down on file size
try:
        hf5.remove_node('/raw', recursive = 1)
        # And if successful, close the currently open hdf5 file and ptrepack the file
        hf5.close()
        print("Raw recordings removed")
        os.system("ptrepack --chunkshape=auto --propindexes --complevel=9 --complib=blosc " + hdf5_name + " " + hdf5_name[:-3] + "_repacked.h5")
        # Delete the old (raw and big) hdf5 file
        os.system("rm " + hdf5_name)
        # And open the new, repacked file
        hf5 = tables.open_file(hdf5_name[:-3] + "_repacked.h5", 'r+')
        print("File repacked")
except:
        print("Raw recordings have already been removed, so moving on ..")

# Make the sorted_units group in the hdf5 file if it doesn't already exist
try:
        hf5.create_group('/', 'sorted_units')
except:
        pass

# Define a unit_descriptor class to be used to add things (anything!) about the sorted units to a pytables table
class unit_descriptor(tables.IsDescription):
        electrode_number = tables.Int32Col()
        single_unit = tables.Int32Col()
        regular_spiking = tables.Int32Col()
        fast_spiking = tables.Int32Col()
<<<<<<< HEAD
=======
        waveform_count = tables.Int32Col()
>>>>>>> 82a807d4

# Make a table under /sorted_units describing the sorted units. If unit_descriptor already exists, just open it up in the variable table
try:
        table = hf5.create_table('/', 'unit_descriptor', description = unit_descriptor)
except:
        table = hf5.root.unit_descriptor

# Run an infinite loop as long as the user wants to pick clusters from the electrodes   
while True:
        # Get electrode number from user
        electrode_num = easygui.multenterbox(msg = 'Which electrode do you want to choose? Hit cancel to exit', fields = ['Electrode #'])
        # Break if wrong input/cancel command was given
        try:
                electrode_num = int(electrode_num[0])
        except:
                break
        
        # Get the number of clusters in the chosen solution
        num_clusters = easygui.multenterbox(msg = 'Which solution do you want to choose for electrode %i?' % electrode_num, fields = ['Number of clusters in the solution'])
        num_clusters = int(num_clusters[0])

        # Load data from the chosen electrode and solution
        spike_waveforms = np.load('./spike_waveforms/electrode%i/spike_waveforms.npy' % electrode_num)
        spike_times = np.load('./spike_times/electrode%i/spike_times.npy' % electrode_num)
        pca_slices = np.load('./spike_waveforms/electrode%i/pca_waveforms.npy' % electrode_num)
        energy = np.load('./spike_waveforms/electrode%i/energy.npy' % electrode_num)
        amplitudes = np.load('./spike_waveforms/electrode%i/spike_amplitudes.npy' % electrode_num)
        predictions = np.load('./clustering_results/electrode%i/clusters%i/predictions.npy' % (electrode_num, num_clusters))

        # Get cluster choices from the chosen solution
        clusters = easygui.multchoicebox(msg = 'Which clusters do you want to choose?', choices = tuple([str(i) for i in range(int(np.max(predictions) + 1))]))
        
        # Print out selections
        print('Electrode {}, Solution {}, Cluster {}'.\
                format(electrode_num, num_clusters, clusters))

        # Re-show images of neurons so dumb people like Abu can make sure they
        # picked the right ones
        fig, ax = plt.subplots(len(clusters), 2)
        for cluster_num, cluster in enumerate(clusters):
            isi_plot = mpimg.imread(
                                    './Plots/{}/Plots/{}_clusters_waveforms_ISIs/'\
                                    'Cluster{}_ISIs.png'\
                                    .format(electrode_num, num_clusters, cluster)) 
            waveform_plot =  mpimg.imread(
                                    './Plots/{}/Plots/{}_clusters_waveforms_ISIs/'\
                                    'Cluster{}_waveforms.png'\
                                    .format(electrode_num, num_clusters, cluster)) 
            if len(clusters) < 2:
                ax[0].imshow(isi_plot,aspect='auto');ax[0].axis('off')
                ax[1].imshow(waveform_plot,aspect='auto');ax[1].axis('off')
            else:
                ax[cluster_num, 0].imshow(isi_plot,aspect='auto');ax[cluster_num,0].axis('off')
                ax[cluster_num, 1].imshow(waveform_plot,aspect='auto');ax[cluster_num,1].axis('off')
        fig.suptitle('Are these the neurons you want to select?')
        fig.tight_layout()
        plt.show()

        # Check if the user wants to merge clusters if more than 1 cluster was chosen. Else ask if the user wants to split/re-cluster the chosen cluster
        merge = False
        re_cluster = False
        if len(clusters) > 1:
                merge = easygui.multchoicebox(msg = 'I want to merge these clusters into one unit (True = Yes, False = No)', choices = ('True', 'False'))
                merge = ast.literal_eval(merge[0])
        else:
                re_cluster = easygui.multchoicebox(msg = 'I want to split this cluster (True = Yes, False = No)', choices = ('True', 'False'))
                re_cluster = ast.literal_eval(re_cluster[0])

        # If the user asked to split/re-cluster, ask them for the clustering parameters and perform clustering
        split_predictions = []
        chosen_split = 0
        if re_cluster: 
                # Get clustering parameters from user
                clustering_params = easygui.multenterbox(msg = 'Fill in the parameters for re-clustering (using a GMM)', fields = ['Number of clusters', 'Maximum number of iterations (1000 is more than enough)', 'Convergence criterion (usually 0.0001)', 'Number of random restarts for GMM (10 is more than enough)'])
                n_clusters = int(clustering_params[0])
                n_iter = int(clustering_params[1])
                thresh = float(clustering_params[2])
                n_restarts = int(clustering_params[3]) 

                # Make data array to be put through the GMM - 5 components: 3 PCs, scaled energy, amplitude
                this_cluster = np.where(predictions == int(clusters[0]))[0]
                n_pc = 3
                data = np.zeros((len(this_cluster), n_pc + 2))  
                data[:,2:] = pca_slices[this_cluster,:n_pc]
                data[:,0] = energy[this_cluster]/np.max(energy[this_cluster])
                data[:,1] = np.abs(amplitudes[this_cluster])/np.max(np.abs(amplitudes[this_cluster]))

                # Cluster the data
                g = GaussianMixture(n_components = n_clusters, covariance_type = 'full', tol = thresh, max_iter = n_iter, n_init = n_restarts)
                g.fit(data)
        
                # Show the cluster plots if the solution converged
                if g.converged_:
                        split_predictions = g.predict(data)
                        x = np.arange(len(spike_waveforms[0])/10) + 1
                        for cluster in range(n_clusters):
                                split_points = np.where(split_predictions == cluster)[0]                                
                                # plt.figure(cluster)
                                slices_dejittered = spike_waveforms[this_cluster, :]            # Waveforms and times from the chosen cluster
                                times_dejittered = spike_times[this_cluster]
                                times_dejittered = times_dejittered[split_points]               # Waveforms and times from the chosen split of the chosen cluster
                                ISIs = np.ediff1d(np.sort(times_dejittered))/30.0
                                violations1 = 100.0*float(np.sum(ISIs < 1.0)/split_points.shape[0])
                                violations2 = 100.0*float(np.sum(ISIs < 2.0)/split_points.shape[0])
                                fig, ax = blech_waveforms_datashader.waveforms_datashader(slices_dejittered[split_points, :], x)
                                # plt.plot(x-15, slices_dejittered[split_points, :].T, linewidth = 0.01, color = 'red')
                                ax.set_xlabel('Sample (30 samples per ms)')
                                ax.set_ylabel('Voltage (microvolts)')
                                ax.set_title("Split Cluster{:d}, 2ms ISI violations={:.1f} percent".format(cluster, violations2) + "\n" + "1ms ISI violations={:.1f}%, Number of waveforms={:d}".format(violations1, split_points.shape[0]))
                else:
                        print("Solution did not converge - try again with higher number of iterations or lower convergence criterion")
                        continue

                plt.show()
                # Ask the user for the split clusters they want to choose
                choice_list = tuple([str(i) for i in range(n_clusters)]) 
                chosen_split = easygui.multchoicebox(msg = 'Which split cluster'\
                        ' do you want to choose? Hit cancel to exit', 
                        choices = choice_list)
                try:
                        #chosen_split = int(chosen_split[0])
                        chosen_split = [int(num) for num,val in \
                                enumerate(choice_list) if val in chosen_split]
                        print('Selected split clusters: {}'.format(chosen_split))
                except:
                        continue

        # Get list of existing nodes/groups under /sorted_units
        node_list = hf5.list_nodes('/sorted_units')

        # If node_list is empty, start naming units from 000
        unit_name = ''
        max_unit = 0
        if node_list == []:             
                unit_name = 'unit%03d' % 0
        # Else name the new unit by incrementing the last unit by 1 
        else:
                unit_numbers = []
                for node in node_list:
                        unit_numbers.append(node._v_pathname.split('/')[-1][-3:])
                        unit_numbers[-1] = int(unit_numbers[-1])
                unit_numbers = np.array(unit_numbers)
                max_unit = np.max(unit_numbers)
                unit_name = 'unit%03d' % int(max_unit + 1)

        # Get a new unit_descriptor table row for this new unit
        unit_description = table.row    

        # If the user re-clustered/split clusters, add the chosen clusters in split_clusters
        if re_cluster:
                hf5.create_group('/sorted_units', unit_name)
                unit_waveforms = spike_waveforms[np.where(predictions == int(clusters[0]))[0], :]       # Waveforms of originally chosen cluster
                unit_waveforms = np.concatenate(\
                        [unit_waveforms[np.where(split_predictions == this_split)[0], :] \
                                    for this_split in chosen_split])
                # Subsetting this set of waveforms to include only the chosen split
                unit_times = spike_times[np.where(predictions == int(clusters[0]))[0]]                  # Do the same thing for the spike times
                unit_times = np.concatenate(\
                        [unit_times[np.where(split_predictions == this_split)[0]] \
                                    for this_split in chosen_split])
                waveforms = hf5.create_array('/sorted_units/%s' % unit_name, 'waveforms', unit_waveforms)
                times = hf5.create_array('/sorted_units/%s' % unit_name, 'times', unit_times)
<<<<<<< HEAD
=======
                unit_description['waveform_count'] = int(len(unit_times))
>>>>>>> 82a807d4
                unit_description['electrode_number'] = electrode_num
                single_unit = easygui.multchoicebox(msg = 'I am almost-SURE that this is a beautiful single unit (True = Yes, False = No)', choices = ('True', 'False'))
                unit_description['single_unit'] = int(ast.literal_eval(single_unit[0]))
                # If the user says that this is a single unit, ask them whether its regular or fast spiking
                unit_description['regular_spiking'] = 0
                unit_description['fast_spiking'] = 0
                if int(ast.literal_eval(single_unit[0])):
                        unit_type = easygui.multchoicebox(msg = 'What type of unit is this (Regular spiking = Pyramidal cells, Fast spiking = PV+ interneurons)?', choices = ('regular_spiking', 'fast_spiking'))
                        unit_description[unit_type[0]] = 1              
                unit_description.append()
                table.flush()
                hf5.flush()
                

        # If only 1 cluster was chosen (and it wasn't split), add that as a new unit in /sorted_units. Ask if the isolated unit is an almost-SURE single unit
        elif len(clusters) == 1:
                hf5.create_group('/sorted_units', unit_name)
                unit_waveforms = spike_waveforms[np.where(predictions == int(clusters[0]))[0], :]
                unit_times = spike_times[np.where(predictions == int(clusters[0]))[0]]
                waveforms = hf5.create_array('/sorted_units/%s' % unit_name, 'waveforms', unit_waveforms)
                times = hf5.create_array('/sorted_units/%s' % unit_name, 'times', unit_times)
<<<<<<< HEAD
=======
                unit_description['waveform_count'] = int(len(unit_times))
>>>>>>> 82a807d4
                unit_description['electrode_number'] = electrode_num
                single_unit = easygui.multchoicebox(msg = 'I am almost-SURE that this is a beautiful single unit (True = Yes, False = No)', choices = ('True', 'False'))
                unit_description['single_unit'] = int(ast.literal_eval(single_unit[0]))
                # If the user says that this is a single unit, ask them whether its regular or fast spiking
                unit_description['regular_spiking'] = 0
                unit_description['fast_spiking'] = 0
                if int(ast.literal_eval(single_unit[0])):
                        unit_type = easygui.multchoicebox(msg = 'What type of unit is this (Regular spiking = Pyramidal cells, Fast spiking = PV+ interneurons)?', choices = ('regular_spiking', 'fast_spiking'))
                        unit_description[unit_type[0]] = 1
                unit_description.append()
                table.flush()
                hf5.flush()

        else:
                # If the chosen units are going to be merged, merge them
                if merge:
                        unit_waveforms = []
                        unit_times = []
                        for cluster in clusters:
                                if unit_waveforms == []:
                                        unit_waveforms = spike_waveforms[np.where(predictions == int(cluster))[0], :]                   
                                        unit_times = spike_times[np.where(predictions == int(cluster))[0]]
                                else:
                                        unit_waveforms = np.concatenate((unit_waveforms, spike_waveforms[np.where(predictions == int(cluster))[0], :]))
                                        unit_times = np.concatenate((unit_times, spike_times[np.where(predictions == int(cluster))[0]]))

                        # Show the merged cluster to the user, and ask if they still want to merge
                        x = np.arange(len(unit_waveforms[0])/10) + 1
                        fig, ax = blech_waveforms_datashader.waveforms_datashader(unit_waveforms, x)
                        # plt.plot(x - 15, unit_waveforms[:, ::10].T, linewidth = 0.01, color = 'red')
                        ax.set_xlabel('Sample (30 samples per ms)')
                        ax.set_ylabel('Voltage (microvolts)')
                        ax.set_title('Merged cluster, No. of waveforms={:d}'.format(unit_waveforms.shape[0]))
                        plt.show()
 
                        # Warn the user about the frequency of ISI violations in the merged unit
                        ISIs = np.ediff1d(np.sort(unit_times))/30.0
                        violations1 = 100.0*float(np.sum(ISIs < 1.0)/len(unit_times))
                        violations2 = 100.0*float(np.sum(ISIs < 2.0)/len(unit_times))
                        proceed = easygui.multchoicebox(msg = 'My merged cluster has %.1f percent (<2ms) and %.1f percent (<1ms) ISI violations out of %i total waveforms. I want to still merge these clusters into one unit (True = Yes, False = No)' % (violations2, violations1, len(unit_times)), choices = ('True', 'False'))
                        proceed = ast.literal_eval(proceed[0])

                        # Create unit if the user agrees to proceed, else abort and go back to start of the loop 
                        if proceed:     
                                hf5.create_group('/sorted_units', unit_name)
                                waveforms = hf5.create_array('/sorted_units/%s' % unit_name, 'waveforms', unit_waveforms)
                                times = hf5.create_array('/sorted_units/%s' % unit_name, 'times', unit_times)
<<<<<<< HEAD
=======
                                unit_description['waveform_count'] = int(len(unit_times))
>>>>>>> 82a807d4
                                unit_description['electrode_number'] = electrode_num
                                single_unit = easygui.multchoicebox(msg = 'I am almost-SURE that this is a beautiful single unit (True = Yes, False = No)', choices = ('True', 'False'))
                                unit_description['single_unit'] = int(ast.literal_eval(single_unit[0]))
                                # If the user says that this is a single unit, ask them whether its regular or fast spiking
                                unit_description['regular_spiking'] = 0
                                unit_description['fast_spiking'] = 0
                                if int(ast.literal_eval(single_unit[0])):
                                        unit_type = easygui.multchoicebox(msg = 'What type of unit is this (Regular spiking = Pyramidal cells, Fast spiking = PV+ interneurons)?', choices = ('regular_spiking', 'fast_spiking'))
                                        unit_description[unit_type[0]] = 1
                                unit_description.append()
                                table.flush()
                                hf5.flush()
                        else:
                                continue

                # Otherwise include each cluster as a separate unit
                else:
                        for cluster in clusters:
                                hf5.create_group('/sorted_units', unit_name)
                                unit_waveforms = spike_waveforms[np.where(predictions == int(cluster))[0], :]
                                unit_times = spike_times[np.where(predictions == int(cluster))[0]]
                                waveforms = hf5.create_array('/sorted_units/%s' % unit_name, 'waveforms', unit_waveforms)
                                times = hf5.create_array('/sorted_units/%s' % unit_name, 'times', unit_times)
<<<<<<< HEAD
=======
                                unit_description['waveform_count'] = int(len(unit_times))
>>>>>>> 82a807d4
                                unit_description['electrode_number'] = electrode_num
                                single_unit = easygui.multchoicebox(msg = 'I am almost-SURE that electrode: %i cluster: %i is a beautiful single unit (True = Yes, False = No)' % (electrode_num, int(cluster)), choices = ('True', 'False'))
                                unit_description['single_unit'] = int(ast.literal_eval(single_unit[0]))
                                # If the user says that this is a single unit, ask them whether its regular or fast spiking
                                unit_description['regular_spiking'] = 0
                                unit_description['fast_spiking'] = 0
                                if int(ast.literal_eval(single_unit[0])):
                                        unit_type = easygui.multchoicebox(msg = 'What type of unit is this (Regular spiking = Pyramidal cells, Fast spiking = PV+ interneurons)?', choices = ('regular_spiking', 'fast_spiking'))
                                        unit_description[unit_type[0]] = 1
                                unit_description.append()
                                table.flush()
                                hf5.flush()                             

                                # Finally increment max_unit and create a new unit name
                                max_unit += 1
                                unit_name = 'unit%03d' % int(max_unit + 1)

                                # Get a new unit_descriptor table row for this new unit
                                unit_description = table.row

# Close the hdf5 file
hf5.close()
         



        



<|MERGE_RESOLUTION|>--- conflicted
+++ resolved
@@ -62,10 +62,7 @@
         single_unit = tables.Int32Col()
         regular_spiking = tables.Int32Col()
         fast_spiking = tables.Int32Col()
-<<<<<<< HEAD
-=======
         waveform_count = tables.Int32Col()
->>>>>>> 82a807d4
 
 # Make a table under /sorted_units describing the sorted units. If unit_descriptor already exists, just open it up in the variable table
 try:
@@ -228,10 +225,7 @@
                                     for this_split in chosen_split])
                 waveforms = hf5.create_array('/sorted_units/%s' % unit_name, 'waveforms', unit_waveforms)
                 times = hf5.create_array('/sorted_units/%s' % unit_name, 'times', unit_times)
-<<<<<<< HEAD
-=======
                 unit_description['waveform_count'] = int(len(unit_times))
->>>>>>> 82a807d4
                 unit_description['electrode_number'] = electrode_num
                 single_unit = easygui.multchoicebox(msg = 'I am almost-SURE that this is a beautiful single unit (True = Yes, False = No)', choices = ('True', 'False'))
                 unit_description['single_unit'] = int(ast.literal_eval(single_unit[0]))
@@ -253,10 +247,7 @@
                 unit_times = spike_times[np.where(predictions == int(clusters[0]))[0]]
                 waveforms = hf5.create_array('/sorted_units/%s' % unit_name, 'waveforms', unit_waveforms)
                 times = hf5.create_array('/sorted_units/%s' % unit_name, 'times', unit_times)
-<<<<<<< HEAD
-=======
                 unit_description['waveform_count'] = int(len(unit_times))
->>>>>>> 82a807d4
                 unit_description['electrode_number'] = electrode_num
                 single_unit = easygui.multchoicebox(msg = 'I am almost-SURE that this is a beautiful single unit (True = Yes, False = No)', choices = ('True', 'False'))
                 unit_description['single_unit'] = int(ast.literal_eval(single_unit[0]))
@@ -304,10 +295,7 @@
                                 hf5.create_group('/sorted_units', unit_name)
                                 waveforms = hf5.create_array('/sorted_units/%s' % unit_name, 'waveforms', unit_waveforms)
                                 times = hf5.create_array('/sorted_units/%s' % unit_name, 'times', unit_times)
-<<<<<<< HEAD
-=======
                                 unit_description['waveform_count'] = int(len(unit_times))
->>>>>>> 82a807d4
                                 unit_description['electrode_number'] = electrode_num
                                 single_unit = easygui.multchoicebox(msg = 'I am almost-SURE that this is a beautiful single unit (True = Yes, False = No)', choices = ('True', 'False'))
                                 unit_description['single_unit'] = int(ast.literal_eval(single_unit[0]))
@@ -331,10 +319,7 @@
                                 unit_times = spike_times[np.where(predictions == int(cluster))[0]]
                                 waveforms = hf5.create_array('/sorted_units/%s' % unit_name, 'waveforms', unit_waveforms)
                                 times = hf5.create_array('/sorted_units/%s' % unit_name, 'times', unit_times)
-<<<<<<< HEAD
-=======
                                 unit_description['waveform_count'] = int(len(unit_times))
->>>>>>> 82a807d4
                                 unit_description['electrode_number'] = electrode_num
                                 single_unit = easygui.multchoicebox(msg = 'I am almost-SURE that electrode: %i cluster: %i is a beautiful single unit (True = Yes, False = No)' % (electrode_num, int(cluster)), choices = ('True', 'False'))
                                 unit_description['single_unit'] = int(ast.literal_eval(single_unit[0]))
