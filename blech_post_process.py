--- conflicted
+++ resolved
@@ -99,11 +99,7 @@
 import pylab as plt  # noqa
 import numpy as np  # noqa
 import tables  # noqa
-<<<<<<< HEAD
-import os  # noqa
-import warnings  # noqa
-=======
->>>>>>> 6578afcb
+
 
 ############################################################
 # Imports and Settings
