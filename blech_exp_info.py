"""
For help with input arguments:
    python blech_exp_info.py -h 


Code to generate file containing relevant experimental info:

X Animal name
X Exp Type
X Date
X Time Stamp
X Regions Recorded from
X Electrode Layout According to Regions
X Taste concentrations and dig_in order
X Taste Palatability Ranks
X Laser parameters and dig_in
X Misc Notes
"""

import glob
import json
import numpy as np
import os
import easygui
import sys
import re
import itertools as it
import argparse
import pdb
import pandas as pd

def entry_checker(msg, check_func, fail_response):
    check_bool = False
    continue_bool = True
    exit_str = '"x" to exit :: '
    while not check_bool:
        msg_input = input(msg.join([' ',exit_str]))
        if msg_input == 'x':
            continue_bool = False
            break
        check_bool = check_func(msg_input)
        if not check_bool:
            print(fail_response)
    return msg_input, continue_bool


# Get name of directory with the data files
# Create argument parser
parser = argparse.ArgumentParser(description = 'Creates files with experiment info')
parser.add_argument('dir_name',  help = 'Directory containing data files')
parser.add_argument('--template', '-t', 
        help = 'Template (.info) file to copy experimental details from')
parser.add_argument('--mode', '-m', default = 'legacy', 
                    choices = ['legacy','updated'])
args = parser.parse_args()

if args.dir_name:
    dir_path = args.dir_name
    if dir_path[-1] != '/':
        dir_path += '/'
else:
    dir_path = easygui.diropenbox(msg = 'Please select data directory')

dir_name = os.path.basename(dir_path[:-1])

# Extract details from name of folder
splits = dir_name.split("_")
this_dict = {
        "name" : splits[0],
        "exp_type" : splits[1],
        "date": splits[2],
        "timestamp" : splits[3]}

##################################################
## Brain Regions and Electrode Layout
##################################################

if args.template:
    with open(args.template,'r') as file:
        template_dict = json.load(file)
        var_names = ['regions','ports','electrode_layout','taste_params',
                'laser_params','notes']

        from_template = {key:template_dict[key] for key in var_names}
        fin_dict = {**this_dict,**from_template}

else:

    def word_check(x):
        words = re.findall('[A-Za-z]+',x)
        return (sum([i.isalpha() for i in words]) == len(words)) and len(words) > 0

    region_str, continue_bool = entry_checker(\
            msg = ' Which regions were recorded from (anything separated)  :: ',
            check_func = word_check,
            fail_response = 'Please enter letters only')
    if continue_bool:
        regions = [x.lower() for x in re.findall('[A-Za-z]+',region_str)]
    else:
        exit()

    # Find all ports used
    file_list = os.listdir(dir_path)
    ports = list(set(f[4] for f in file_list if f[:3] == 'amp'))
    # Sort the ports in alphabetical order
    ports.sort()

    # Write out file and ask user to define regions in file
    layout_file_path = os.path.join(dir_path, dir_name + "_electrode_layout.csv")

    def yn_check(x):
        return x in ['y','yes','n','no']

    if os.path.exists(layout_file_path):

        use_csv_str, continue_bool = entry_checker(\
                msg = "Layout file detected...use what's there? (y/yes/no/n)",
                check_func = yn_check,
                fail_response = 'Please [y, yes, n, no]')
    else:
<<<<<<< HEAD
        use_csv_str = 'no'
=======
        use_csv_str = 'n'
>>>>>>> c916ca33

    if use_csv_str in ['n','no']: 
        electrode_files = sorted([x for x in file_list if 'amp' in x])
        port_list = [x.split('-')[1] for x in electrode_files]
        electrode_num_list = [x.split('-')[2].split('.')[0] for x in electrode_files]
        layout_frame = pd.DataFrame()
        layout_frame['filename'] = electrode_files
        layout_frame['port'] = port_list
        layout_frame['electrode_num'] = electrode_num_list
        layout_frame['electrode_ind'] = layout_frame.index
        layout_frame['CAR_group'] = pd.Series()

        layout_frame = \
                layout_frame[['filename','electrode_ind',
                    'electrode_num','port','CAR_group']]

        layout_frame.to_csv(layout_file_path, index=False) 

        acceptable_cars = regions.copy()
        acceptable_cars.append('emg')
        prompt_str = 'Please fill in car groups / regions' + "\n" + \
                f"Acceptable inputs are {acceptable_cars}" + "\n" +\
                "Indicate different CARS from same region as GC1,GC2...etc"
        print(prompt_str)

        def confirm_check(x):
            this_bool = x in ['y','yes']
            return this_bool 
        perm_str, continue_bool = entry_checker(\
                msg = f'Lemme know when its done (y/yes) ::: ',
                check_func = confirm_check,
                fail_response = 'Please say y or yes')
        if not continue_bool:
            print('Welp...')
            exit()

    layout_frame_filled = pd.read_csv(layout_file_path)
    layout_frame_filled['CAR_group'] = layout_frame_filled['CAR_group'].str.lower() 
    layout_dict = dict(list(layout_frame_filled.groupby('CAR_group').electrode_ind))
    for key,vals in layout_dict.items():
        layout_dict[key] = [layout_dict[key].to_list()]

    if 'emg' in layout_dict.keys():
        #orig_emg_electrodes = layout_dict.pop('emg').values()
        orig_emg_electrodes = layout_dict.pop('emg')[0]
        fin_emg_port = layout_frame_filled.port.loc[
                        layout_frame_filled.electrode_ind.isin(orig_emg_electrodes)].\
                        unique()
        fin_emg_port = list(fin_emg_port)
    else:
        fin_emg_port = []
        orig_emg_electrodes = []

    fin_perm = layout_dict

    ##################################################
    ## Dig-Ins
    ##################################################
    def count_check(x):
        nums = re.findall('[0-9]+',x)
        return sum([x.isdigit() for x in nums]) == len(nums)

    taste_dig_in_str, continue_bool = entry_checker(\
            msg = ' Taste dig_ins used (IN ORDER, anything separated)  :: ',
            check_func = count_check,
            fail_response = 'Please enter integers only')
    if continue_bool:
        nums = re.findall('[0-9]+',taste_dig_in_str)
        taste_digins = [int(x) for x in nums]
    else:
        exit()
    
    def float_check(x):
        global taste_digins
        return len(x.split(',')) == len(taste_digins)

    # Trials per taste
    dig_in_trials_str, continue_bool = entry_checker(\
            msg = ' Trials per dig-in (IN ORDER, anything separated)  :: ',
            check_func = count_check,
            fail_response = 'Please enter integers only, and as many as dig-ins')
    if continue_bool:
        nums = re.findall('[0-9]+',dig_in_trials_str)
        dig_in_trials = [int(x) for x in nums]
    else:
        exit()

    def taste_check(x):
        global taste_digins
        return len(re.findall('[A-Za-z]+',x)) == len(taste_digins)
    taste_str, continue_bool = entry_checker(\
            msg = ' Tastes names used (IN ORDER, anything separated)  :: ',
            check_func = taste_check,
            fail_response = 'Please enter as many tastes as digins')
    if continue_bool:
        tastes = re.findall('[A-Za-z]+', taste_str)
    else:
        exit()

    conc_str, continue_bool = entry_checker(\
            msg = 'Corresponding concs used (in M, IN ORDER, COMMA separated)  :: ',
            check_func = float_check,
            fail_response = 'Please enter as many concentrations as digins')
    if continue_bool:
        concs = [float(x) for x in conc_str.split(",")]
    else:
        exit()

    # Ask user for palatability rankings
    def pal_check(x):
        global taste_digins
        nums = re.findall('[1-9]+',x)
        return  sum([x.isdigit() for x in nums]) == len(nums) and \
                sum([1<=int(x)<=len(taste_digins) for x in nums]) == len(taste_digins)

    taste_fin = str(list(zip(taste_digins, list(zip(tastes,concs)))))
    palatability_str, continue_bool = entry_checker(\
            msg = f' {taste_fin} \n Enter palatability rankings used (anything separated)  :: ',
            check_func = pal_check,
            fail_response = 'Please enter numbers 1<=x<len(tastes)')
    if continue_bool:
        nums = re.findall('[1-9]+',palatability_str)
        pal_ranks = [int(x) for x in nums]
    else:
        exit()

    ########################################
    # Ask for laser info
    laser_select_str, continue_bool = entry_checker(\
            msg = 'Laser dig_in , <BLANK> for none::: ',
            check_func = count_check,
            fail_response = 'Please enter a single, valid integer')
    if continue_bool:
        if len(laser_select_str) == 0:
            laser_digin = []
        else:
            laser_digin = [int(laser_select_str)]
    else:
        exit()

    def laser_check(x):
        nums = re.findall('[0-9]+',x)
        return sum([x.isdigit() for x in nums]) == 2 
    if laser_digin:
        laser_select_str, continue_bool = entry_checker(\
                msg = 'Laser onset_time, duration (ms, IN ORDER, anything separated) ::: ',
                check_func = laser_check,
                fail_response = 'Please enter two, valid integers')
        if continue_bool:
            nums = re.findall('[0-9]+',laser_select_str)
            onset_time, duration = [int(x) for x in nums]
        else:
            exit()
    else:
        onset_time, duration = [None, None]

    notes = input('::: Please enter any notes about the experiment. \n ::: ')

    ########################################
    ## Finalize dictionary
    ########################################

    fin_dict = {**this_dict,
            'regions' : regions,
            'ports' : ports,
            'emg' : {\
                    'port': fin_emg_port, 
                    'electrodes' : orig_emg_electrodes},
            'electrode_layout' : fin_perm,
            'taste_params' : {\
                    'dig_ins' : taste_digins,
                    'trial_count' : dig_in_trials,
                    'tastes' : tastes,
                    'concs' : concs,
                    'pal_rankings' : pal_ranks},
            'laser_params' : {\
                    'dig_in' : laser_digin,
                    'onset' : onset_time,
                    'duration': duration},
            'notes' : notes}


json_file_name = os.path.join(dir_path,'.'.join([dir_name,'info']))
with open(json_file_name,'w') as file:
    json.dump(fin_dict, file, indent = 4)
<|MERGE_RESOLUTION|>--- conflicted
+++ resolved
@@ -118,11 +118,7 @@
                 check_func = yn_check,
                 fail_response = 'Please [y, yes, n, no]')
     else:
-<<<<<<< HEAD
-        use_csv_str = 'no'
-=======
         use_csv_str = 'n'
->>>>>>> c916ca33
 
     if use_csv_str in ['n','no']: 
         electrode_files = sorted([x for x in file_list if 'amp' in x])
