--- conflicted
+++ resolved
@@ -174,44 +174,12 @@
         fin_emg_port = []
         orig_emg_electrodes = []
 
-<<<<<<< HEAD
-    # Walk through fin_perm and delete emg_electrodes where you find them 
-    # and add them as a new region
-                
-    if 'emg_electrodes' in dir():
-        for region_name, region_vals in fin_perm.items():
-            for group in region_vals:
-                for elec in emg_electrodes:
-                    ind = np.where(np.array(group) == elec)[0]
-                    if len(ind) > 0:
-                        del group[ind[0]]
-
-        if args.mode == 'legacy':
-            all_vals = [x for region_name, region_vals in fin_perm.items() \
-                    for group in region_vals for x in group]
-            all_vals = sorted(all_vals)
-            all_vals = [x for x in all_vals if x not in emg_electrodes]
-            order = np.argsort(all_vals).tolist()
-            mapping = dict(zip(all_vals, order))
-
-            for region_name in fin_perm.keys():
-                fin_perm[region_name] = \
-                        [[mapping[x] for x in group] \
-                        for group in fin_perm[region_name]]
-            emg_notes = '\\n Legacy mode : Region electrode numbers correspond'\
-            'to electrode numbers AFTER sorting, NOT the electrode files,'\
-            'this is because old blech_clust simply doesnt count emg electrodes.'\
-            ' However, the emg electrode numbers correspond to the actual files'
-        else:
-            emg_notes = ''
-=======
     fin_perm = layout_dict
 
     ## Ask user for EMG electrodes and add them as a "region" to the fin_perm
     def count_check(x):
         nums = re.findall('[0-9]+',x)
         return sum([x.isdigit() for x in nums]) == len(nums)
->>>>>>> b32e496e
 
         fin_perm['emg'] = [emg_electrodes]
 
