[![DOI](https://zenodo.org/badge/119422765.svg)](https://doi.org/10.5281/zenodo.15175272)
[![pre-commit.ci status](https://results.pre-commit.ci/badge/github/katzlabbrandeis/blech_clust/master.svg)](https://results.pre-commit.ci/latest/github/katzlabbrandeis/blech_clust/master)
[![Documentation](https://img.shields.io/badge/docs-GitHub%20Pages-blue)](https://katzlabbrandeis.github.io/blech_clust/)

# blech_clust

Python and R based code for clustering and sorting electrophysiology data recorded using the Intan RHD2132 chips. Originally written for cortical multi-electrode recordings in Don Katz's lab at Brandeis University.

**📚 [Full Documentation](https://katzlabbrandeis.github.io/blech_clust/)** | **🚀 [Getting Started](https://katzlabbrandeis.github.io/blech_clust/getting-started.html)** | **📖 [Tutorials](https://katzlabbrandeis.github.io/blech_clust/tutorials.html)** | **🔧 [API Reference](https://katzlabbrandeis.github.io/blech_clust/reference/)**

## Features

- **Automated Spike Sorting**: Complete pipeline from raw Intan data to sorted units
- **EMG Analysis**: BSA/STFT frequency analysis and QDA-based gape detection
- **Quality Assessment**: Built-in drift detection, unit similarity analysis, and dataset grading
- **Parallel Processing**: Optimized for HPC environments
- **Comprehensive Documentation**: Detailed guides, tutorials, and API reference

## Quick Start

```bash
<<<<<<< HEAD
# Clone the repository
git clone https://github.com/katzlabbrandeis/blech_clust.git
cd blech_clust
=======
# Core spike sorting functionality only
make core

# Or install components individually:
make base      # Base environment and core dependencies (required)
make emg       # EMG analysis requirements (BSA/STFT, QDA)
make neurec    # neuRecommend waveform classifier
make blechrnn  # BlechRNN for firing rate estimation
make prefect   # Prefect workflow management (for testing)
make dev       # Development dependencies
make optional  # Optional analysis tools

# For building documentation locally:
pip install -r requirements/requirements-docs.txt
```

#### Parameter Setup
>>>>>>> fc30d97f

# Install everything
make all

# Activate the environment
conda activate blech_clust

# Run the pipeline
python blech_exp_info.py /path/to/data
bash blech_autosort.sh /path/to/data
```

For detailed instructions, see the [Getting Started Guide](https://katzlabbrandeis.github.io/blech_clust/getting-started.html).

## Documentation

For comprehensive documentation, visit **[katzlabbrandeis.github.io/blech_clust](https://katzlabbrandeis.github.io/blech_clust/)**

- **[Getting Started](https://katzlabbrandeis.github.io/blech_clust/getting-started.html)** - Installation and setup
- **[Tutorials](https://katzlabbrandeis.github.io/blech_clust/tutorials.html)** - Step-by-step workflows
- **[API Reference](https://katzlabbrandeis.github.io/blech_clust/reference/)** - Complete module documentation
- **[Blog](https://katzlabbrandeis.github.io/blech_clust/blogs/blogs_main.html)** - Updates and insights

## Pipeline Overview

### Spike Sorting
```
blech_exp_info → blech_clust → blech_common_avg_reference →
blech_run_process → blech_post_process → blech_units_plot →
blech_make_arrays → blech_run_QA → blech_unit_characteristics
```

### EMG Analysis
- **BSA/STFT**: Bayesian Spectrum Analysis and Short-Time Fourier Transform
- **QDA**: Quadratic Discriminant Analysis for gape detection

See the [Core Pipeline Documentation](https://katzlabbrandeis.github.io/blech_clust/reference/core-pipeline.html) for details.

## Test Dataset

Test data available at: [Google Drive](https://drive.google.com/drive/folders/1ne5SNU3Vxf74tbbWvOYbYOE1mSBkJ3u3?usp=sharing)

## Contributing

We welcome contributions! Please read [CONTRIBUTING.md](CONTRIBUTING.md) for guidelines.

## Citation

If you use this code in your research, please cite:

```bibtex
@software{blech_clust_katz,
  author       = {Mahmood, Abuzar and Mukherjee, Narendra and
                  Stone, Bradly and Raymond, Martin and
                  Germaine, Hannah and Lin, Jian-You and
                  Mazzio, Christina and Katz, Donald},
  title        = {katzlabbrandeis/blech\_clust: v1.1.0},
  month        = apr,
  year         = 2025,
  publisher    = {Zenodo},
  version      = {1.1.0},
  doi          = {10.5281/zenodo.15175273},
  url          = {https://doi.org/10.5281/zenodo.15175273}
}
```

## Acknowledgments

This work used ACCESS-allocated resources at Brandeis University through allocation BIO230103 from the [Advanced Cyberinfrastructure Coordination Ecosystem: Services & Support](https://access-ci.org/) (ACCESS) program, supported by U.S. National Science Foundation grants #2138259, #2138286, #2138307, #2137603, and #2138296.

## License

See [LICENSE](LICENSE) for details.

---

**Visit the Katz Lab:** [sites.google.com/a/brandeis.edu/katzlab](https://sites.google.com/a/brandeis.edu/katzlab/)<|MERGE_RESOLUTION|>--- conflicted
+++ resolved
@@ -19,29 +19,9 @@
 ## Quick Start
 
 ```bash
-<<<<<<< HEAD
 # Clone the repository
 git clone https://github.com/katzlabbrandeis/blech_clust.git
 cd blech_clust
-=======
-# Core spike sorting functionality only
-make core
-
-# Or install components individually:
-make base      # Base environment and core dependencies (required)
-make emg       # EMG analysis requirements (BSA/STFT, QDA)
-make neurec    # neuRecommend waveform classifier
-make blechrnn  # BlechRNN for firing rate estimation
-make prefect   # Prefect workflow management (for testing)
-make dev       # Development dependencies
-make optional  # Optional analysis tools
-
-# For building documentation locally:
-pip install -r requirements/requirements-docs.txt
-```
-
-#### Parameter Setup
->>>>>>> fc30d97f
 
 # Install everything
 make all
@@ -64,6 +44,12 @@
 - **[Tutorials](https://katzlabbrandeis.github.io/blech_clust/tutorials.html)** - Step-by-step workflows
 - **[API Reference](https://katzlabbrandeis.github.io/blech_clust/reference/)** - Complete module documentation
 - **[Blog](https://katzlabbrandeis.github.io/blech_clust/blogs/blogs_main.html)** - Updates and insights
+
+# For building documentation locally:
+```
+pip install -r requirements/requirements-docs.txt
+mkdocs serve
+```
 
 ## Pipeline Overview
 
