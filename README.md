[![DOI](https://zenodo.org/badge/119422765.svg)](https://doi.org/10.5281/zenodo.15175272)
[![pre-commit.ci status](https://results.pre-commit.ci/badge/github/katzlabbrandeis/blech_clust/master.svg)](https://results.pre-commit.ci/latest/github/katzlabbrandeis/blech_clust/master)
[![Documentation](https://img.shields.io/badge/docs-GitHub%20Pages-blue)](https://katzlabbrandeis.github.io/blech_clust/)

# blech_clust

Python and R based code for clustering and sorting electrophysiology data recorded using the Intan RHD2132 chips. Originally written for cortical multi-electrode recordings in Don Katz's lab at Brandeis University.

**📚 [Full Documentation](https://katzlabbrandeis.github.io/blech_clust/)** | **🚀 [Getting Started](https://katzlabbrandeis.github.io/blech_clust/getting-started.html)** | **📖 [Tutorials](https://katzlabbrandeis.github.io/blech_clust/tutorials.html)** | **🔧 [API Reference](https://katzlabbrandeis.github.io/blech_clust/reference/)**

<<<<<<< HEAD
## Features
=======
**Spike Sorting Pipeline:**
1. `python blech_exp_info.py`
    - Pre-clustering step. Annotate recorded channels and save experimental parameters
    - Takes template for info and electrode layout as argument
2. `python blech_init.py`
    - Setup directories and define clustering parameters
3. `python blech_common_avg_reference.py`
    - Perform common average referencing to remove large artifacts
4. `bash blech_run_process.sh`
    - Parallel spike extraction and clustering
5. `python blech_post_process.py`
    - Add selected units to HDF5 file for further processing
6. `python blech_units_plot.py`
    - Plot waveforms of selected spikes
7. `python blech_make_arrays.py`
    - Generate spike-train arrays
8. `bash blech_run_QA.sh`
    - Quality assurance: spike-time collisions and drift analysis
9. `python blech_unit_characteristics.py`
    - Analyze unit characteristics
10. `python utils/blech_data_summary.py`
    - Generate comprehensive dataset summary
11. `python utils/grade_dataset.py`
    - Grade dataset quality based on metrics
>>>>>>> 8414ea61

- **Automated Spike Sorting**: Complete pipeline from raw Intan data to sorted units
- **EMG Analysis**: BSA/STFT frequency analysis and QDA-based gape detection
- **Quality Assessment**: Built-in drift detection, unit similarity analysis, and dataset grading
- **Parallel Processing**: Optimized for HPC environments
- **Comprehensive Documentation**: Detailed guides, tutorials, and API reference

## Quick Start

```bash
# Clone the repository
git clone https://github.com/katzlabbrandeis/blech_clust.git
cd blech_clust

# Install everything
make all

# Activate the environment
conda activate blech_clust

# Run the pipeline
python blech_exp_info.py /path/to/data
bash blech_autosort.sh /path/to/data
```

For detailed instructions, see the [Getting Started Guide](https://katzlabbrandeis.github.io/blech_clust/getting-started.html).

## Documentation

For comprehensive documentation, visit **[katzlabbrandeis.github.io/blech_clust](https://katzlabbrandeis.github.io/blech_clust/)**

- **[Getting Started](https://katzlabbrandeis.github.io/blech_clust/getting-started.html)** - Installation and setup
- **[Tutorials](https://katzlabbrandeis.github.io/blech_clust/tutorials.html)** - Step-by-step workflows
- **[API Reference](https://katzlabbrandeis.github.io/blech_clust/reference/)** - Complete module documentation
- **[Blog](https://katzlabbrandeis.github.io/blech_clust/blogs/blogs_main.html)** - Updates and insights

## Pipeline Overview

### Spike Sorting
```
blech_exp_info → blech_clust → blech_common_avg_reference →
blech_run_process → blech_post_process → blech_units_plot →
blech_make_arrays → blech_run_QA → blech_unit_characteristics
```

### EMG Analysis
- **BSA/STFT**: Bayesian Spectrum Analysis and Short-Time Fourier Transform
- **QDA**: Quadratic Discriminant Analysis for gape detection

See the [Core Pipeline Documentation](https://katzlabbrandeis.github.io/blech_clust/reference/core-pipeline.html) for details.

## Test Dataset

Test data available at: [Google Drive](https://drive.google.com/drive/folders/1ne5SNU3Vxf74tbbWvOYbYOE1mSBkJ3u3?usp=sharing)

## Contributing

We welcome contributions! Please read [CONTRIBUTING.md](CONTRIBUTING.md) for guidelines.

## Citation

<<<<<<< HEAD
If you use this code in your research, please cite:
=======
- `<data_directory>`: Path to the directory containing the raw data files.
- `--force`: Optional flag to force re-processing even if previous results exist.

**Functionality:**
- Checks for the existence of required parameter files and verifies that specific settings are enabled.
- Executes the `blech_clust_pre.sh` script to perform initial processing.
- Runs `blech_post_process.py` to add sorted units to the HDF5 file.
- Completes the workflow with `blech_clust_post.sh` for further processing.

Ensure that the parameter files `sorting_params_template.json` and `waveform_classifier_params.json` are correctly configured before running this script.

### Operations Workflow Visual
![nomnoml](https://github.com/user-attachments/assets/5a30d8f3-3653-4ce7-ae68-0623e3885210)

### Quality Assessment Workflow
```
blech_unit_characteristics.py → blech_data_summary.py → grade_dataset.py
```

### Workflow Walkthrough
<details>

*This section is being expanded, in progress.*

Open a terminal, and run:
```
cd /path/to/blech_clust #make the blech_clust repository your working directory
conda activate blech_clust #activate blech_clust
DIR=/path/to/raw/data/files  #save the path of the target Intan data to be sorted
python blech_exp_info.py $DIR  # Generate metadata and electrode layout
```
Once you've started running the script, it will ask you to "fill in car groups". Go to the intan data folder, where you'll find a file named ```[...]_electrode_layout.csv```. Open this file in a spreadsheet editor, and fill in the ```CAR_group``` column. You should give all of the electrodes implanted in the same bundle the same identifier, and use different identifiers for different bundles (e.g. all electrodes from a bundle in right GC are called ```GC1```, and all electrodes from a bundle in left GC are called ```GC2```). Once you've edited the .csv, return to the terminal and type ```y``` ```enter```.
The script will then search your data folder for DIN files, and will print something like this, though the specific files may vary:
```
(0, 'board-DIN-09.dat'),
(1, 'board-DIN-11.dat'),
(2, 'board-DIN-12.dat'),
(3, 'board-DIN-13.dat')
```
These are the files for the Intan digital inputs that blech_clust has detected in your data folder, which should correspond to the on/off times of each stimulus presentation, and/or laser activations.

You'll also be given this prompt: ```Taste dig_ins used (IN ORDER, anything separated)  :: "x" to exit ::```. You can select as many or as few as you'd like to be included in later steps in the analysis; they don't impact initial spike-sorting. In this case, if we wanted to include DINs 11 and 13 but not 09 or 12, we would type ```1,3``` ```enter``` in the terminal, using the indices corresponding to the desired DINs. If you have a DIN for laser activations, do not include that here; it will be requested at a later step.

Next, you'll see this dialog: ```Tastes names used (IN ORDER, anything separated)  :: "x" to exit ::```, asking to provide taste names for each of your selected DINs. Supposing that DIN-11 was associated with DI H2O, and DIN-13 was 300mM sucrose, we would enter ```Water,Sucrose``` ```enter```, leaving off the molarity, which will be provided in the next step.

That prompt (```Corresponding concs used (in M, IN ORDER, COMMA separated)  :: "x" to exit ::```) should immediately follow. This requires numeric inputs, so for our stimuli of DI H2O and 300mM sucrose, the appropriate input would be ```0,0.3``` ```enter```, giving the molarity of Water as 0, and converting mM to M in the sucrose concentration.

The next prompt (```Enter palatability rankings used (anything separated), higher number = more palatable  :: "x" to exit ::```) asks for palatability rankings for the stimuli. This requires a numeric input > 0 and <= the number of stimuli, does not need to be integer, and accepts duplicate values (e.g. ```4,3,2,1``` is fine, ```0.4,0.3,0.2,0.1``` is also fine, even ```3,2,2,1``` is fine, but ```2,1,1,0``` is not, nor is ```5,4,3,2```). In our water/sucrose example, ```1,2``` ```enter``` would be an appropriate entry.

The next prompt (```Laser dig_in index, <BLANK> for none::: "x" to exit ::```) asks for the index of the DIN corresponding to laser activations. If DIN-09 was the channel for the laser, for example, we would type ```0``` ```enter```, using the index corresponding with DIN-09. Alternatively, if we had no laser, we would just hit ```enter``` to proceed.

Our final prompt (```::: Please enter any notes about the experiment.```) just asks for notes. Enter any pertinent comments, or just hit ```enter``` to finish running ```blech_exp_info.py```

Once we've finished with ```blech_exp_info.py```, we'll want to continue on with either blech_init.py or blech_clust_pre.sh. However, before we can run either thing, we'll need to set up a params file. First, copy blech_clust/params/_templates/sorting_params_template.json to blech_clust/params/sorting_params_template.json and update as needed.

While you're there, you should also copy and adapt the other two params templates (`waveform_classifier_params.json` and `emg_params.json`), or you will probably be haunted by errors.

```
bash blech_clust_pre.sh $DIR   # Perform steps up to spike extraction and UMAP
python blech_post_process.py   # Add sorted units to HDF5 (CLI or .CSV as input)
bash blech_clust_post.sh       # Perform steps up to PSTH generation
```
</details>

### Utilities
<details>

#### utils/infer_rnn_rates.py

This script is used to infer firing rates from spike trains using a Recurrent Neural Network (RNN). The RNN is trained on the spike trains and the firing rates are inferred from the trained model. The script uses the `BlechRNN` library for training the RNN.

```
usage: infer_rnn_rates.py [-h] [--override_config] [--train_steps TRAIN_STEPS]
                          [--hidden_size HIDDEN_SIZE] [--bin_size BIN_SIZE]
                          [--train_test_split TRAIN_TEST_SPLIT] [--no_pca]
                          [--retrain] [--time_lims TIME_LIMS TIME_LIMS]
                          data_dir

Infer firing rates using RNN

positional arguments:
  data_dir              Path to data directory

optional arguments:
  -h, --help            show this help message and exit
  --override_config     Override config file and use provided
                        arguments(default: False)
  --train_steps TRAIN_STEPS
                        Number of training steps (default: 15000)
  --hidden_size HIDDEN_SIZE
                        Hidden size of RNN (default: 8)
  --bin_size BIN_SIZE   Bin size for binning spikes (default: 25)
  --train_test_split TRAIN_TEST_SPLIT
                        Fraction of data to use for training (default: 0.75)
  --no_pca              Do not use PCA for preprocessing (default: False)
  --retrain             Force retraining of model. Will overwrite existing
                        model (default: False)
  --time_lims TIME_LIMS TIME_LIMS
                        Time limits inferred firing rates (default: [1500,
                        4500])
```
</details>

### Test Dataset
We are grateful to Brandeis University Google Filestream for hosting this dataset <br>
Data to test workflow available at:<br>
https://drive.google.com/drive/folders/1ne5SNU3Vxf74tbbWvOYbYOE1mSBkJ3u3?usp=sharing

### Dependency Graph (for use with https://www.nomnoml.com/)
<details>
- **Spike Sorting**
- - [blech_exp_info] -> [blech_init]
- - [blech_init] -> [blech_common_average_reference]
- - [blech_common_average_reference] -> [bash blech_run_process.sh]
- - [bash blech_run_process.sh] -> [blech_post_process]
- - [blech_post_process] -> [blech_units_plot]
- - [blech_units_plot] -> [blech_make_arrays]
- - [blech_make_arrays] -> [bash blech_run_QA.sh]
- - [bash blech_run_QA.sh] -> [blech_unit_characteristics]
- - [blech_unit_characteristics] -> [blech_data_summary]
- - [blech_data_summary] -> [grade_dataset]

- **EMG shared**
- - [blech_init] -> [blech_make_arrays]
- - [blech_make_arrays] -> [emg_filter]

- **BSA/STFT**
- - [emg_filter] -> [emg_freq_setup]
- - [emg_freq_setup] -> [bash blech_emg_jetstream_parallel.sh]
- - [bash blech_emg_jetstream_parallel.sh] -> [emg_freq_post_process]
- - [emg_freq_post_process] -> [emg_freq_plot]

- **QDA (Jenn Li)**
- - [emg_freq_setup] -> [get_gapes_Li]
</details>

### Citation
If you use this code in your research, please cite the following paper:
>>>>>>> 8414ea61

```bibtex
@software{blech_clust_katz,
  author       = {Mahmood, Abuzar and Mukherjee, Narendra and
                  Stone, Bradly and Raymond, Martin and
                  Germaine, Hannah and Lin, Jian-You and
                  Mazzio, Christina and Katz, Donald},
  title        = {katzlabbrandeis/blech\_clust: v1.1.0},
  month        = apr,
  year         = 2025,
  publisher    = {Zenodo},
  version      = {1.1.0},
  doi          = {10.5281/zenodo.15175273},
  url          = {https://doi.org/10.5281/zenodo.15175273}
}
```

## Acknowledgments

This work used ACCESS-allocated resources at Brandeis University through allocation BIO230103 from the [Advanced Cyberinfrastructure Coordination Ecosystem: Services & Support](https://access-ci.org/) (ACCESS) program, supported by U.S. National Science Foundation grants #2138259, #2138286, #2138307, #2137603, and #2138296.

## License

See [LICENSE](LICENSE) for details.

---

**Visit the Katz Lab:** [sites.google.com/a/brandeis.edu/katzlab](https://sites.google.com/a/brandeis.edu/katzlab/)<|MERGE_RESOLUTION|>--- conflicted
+++ resolved
@@ -1,16 +1,18 @@
 [![DOI](https://zenodo.org/badge/119422765.svg)](https://doi.org/10.5281/zenodo.15175272)
 [![pre-commit.ci status](https://results.pre-commit.ci/badge/github/katzlabbrandeis/blech_clust/master.svg)](https://results.pre-commit.ci/latest/github/katzlabbrandeis/blech_clust/master)
-[![Documentation](https://img.shields.io/badge/docs-GitHub%20Pages-blue)](https://katzlabbrandeis.github.io/blech_clust/)
 
 # blech_clust
 
-Python and R based code for clustering and sorting electrophysiology data recorded using the Intan RHD2132 chips. Originally written for cortical multi-electrode recordings in Don Katz's lab at Brandeis University.
-
-**📚 [Full Documentation](https://katzlabbrandeis.github.io/blech_clust/)** | **🚀 [Getting Started](https://katzlabbrandeis.github.io/blech_clust/getting-started.html)** | **📖 [Tutorials](https://katzlabbrandeis.github.io/blech_clust/tutorials.html)** | **🔧 [API Reference](https://katzlabbrandeis.github.io/blech_clust/reference/)**
-
-<<<<<<< HEAD
-## Features
-=======
+Python and R based code for clustering and sorting electrophysiology data
+recorded using the Intan RHD2132 chips.  Originally written for cortical
+multi-electrode recordings in Don Katz's lab at Brandeis.  Optimized for the
+High performance computing cluster at Brandeis
+(https://kb.brandeis.edu/display/SCI/High+Performance+Computing+Cluster) but
+can be easily modified to work in any parallel environment. Visit the Katz lab
+website at https://sites.google.com/a/brandeis.edu/katzlab/
+
+### Order of operations
+
 **Spike Sorting Pipeline:**
 1. `python blech_exp_info.py`
     - Pre-clustering step. Annotate recorded channels and save experimental parameters
@@ -35,71 +37,216 @@
     - Generate comprehensive dataset summary
 11. `python utils/grade_dataset.py`
     - Grade dataset quality based on metrics
->>>>>>> 8414ea61
-
-- **Automated Spike Sorting**: Complete pipeline from raw Intan data to sorted units
-- **EMG Analysis**: BSA/STFT frequency analysis and QDA-based gape detection
-- **Quality Assessment**: Built-in drift detection, unit similarity analysis, and dataset grading
-- **Parallel Processing**: Optimized for HPC environments
-- **Comprehensive Documentation**: Detailed guides, tutorials, and API reference
-
-## Quick Start
-
-```bash
-# Clone the repository
-git clone https://github.com/katzlabbrandeis/blech_clust.git
-cd blech_clust
-
-# Install everything
-make all
-
-# Activate the environment
-conda activate blech_clust
-
-# Run the pipeline
-python blech_exp_info.py /path/to/data
-bash blech_autosort.sh /path/to/data
-```
-
-For detailed instructions, see the [Getting Started Guide](https://katzlabbrandeis.github.io/blech_clust/getting-started.html).
-
-## Documentation
-
-For comprehensive documentation, visit **[katzlabbrandeis.github.io/blech_clust](https://katzlabbrandeis.github.io/blech_clust/)**
-
-- **[Getting Started](https://katzlabbrandeis.github.io/blech_clust/getting-started.html)** - Installation and setup
-- **[Tutorials](https://katzlabbrandeis.github.io/blech_clust/tutorials.html)** - Step-by-step workflows
-- **[API Reference](https://katzlabbrandeis.github.io/blech_clust/reference/)** - Complete module documentation
-- **[Blog](https://katzlabbrandeis.github.io/blech_clust/blogs/blogs_main.html)** - Updates and insights
-
-## Pipeline Overview
-
-### Spike Sorting
-```
-blech_exp_info → blech_clust → blech_common_avg_reference →
-blech_run_process → blech_post_process → blech_units_plot →
-blech_make_arrays → blech_run_QA → blech_unit_characteristics
-```
-
-### EMG Analysis
-- **BSA/STFT**: Bayesian Spectrum Analysis and Short-Time Fourier Transform
-- **QDA**: Quadratic Discriminant Analysis for gape detection
-
-See the [Core Pipeline Documentation](https://katzlabbrandeis.github.io/blech_clust/reference/core-pipeline.html) for details.
-
-## Test Dataset
-
-Test data available at: [Google Drive](https://drive.google.com/drive/folders/1ne5SNU3Vxf74tbbWvOYbYOE1mSBkJ3u3?usp=sharing)
-
-## Contributing
-
-We welcome contributions! Please read [CONTRIBUTING.md](CONTRIBUTING.md) for guidelines.
-
-## Citation
-
-<<<<<<< HEAD
-If you use this code in your research, please cite:
-=======
+
+**EMG Analysis Pipelines:**
+
+*Shared Steps:*
+1. Complete spike sorting through `blech_make_arrays.py`
+    - Required for temporal alignment with neural data
+2. `python emg_filter.py`
+    - Filter EMG signals using bandpass filter
+
+*BSA/STFT Branch:* (Bayesian Spectrum Analysis/Short-Time Fourier Transform)
+1. `python emg_freq_setup.py`
+    - Configure parameters for frequency analysis
+2. `bash blech_emg_jetstream_parallel.sh`
+    - Parallel processing of EMG signals using BSA/STFT
+3. `python emg_freq_post_process.py`
+    - Aggregate and process frequency analysis results
+4. `python emg_freq_plot.py`
+    - Generate visualizations of EMG frequency components
+
+*QDA (Jenn Li) Branch:* (Quadratic Discriminant Analysis)
+1. `python emg_freq_setup.py`
+    - Setup parameters for gape detection
+2. `python get_gapes_Li.py`
+    - Detect gapes using QDA classifier
+    - Based on Li et al.'s methodology for EMG pattern recognition
+
+### Module Documentation
+
+- [Ephys Data Module](utils/ephys_data/README.md): Documentation for analyzing electrophysiology data
+
+### Dataset Quality Assessment
+<details>
+The pipeline includes tools for assessing and grading dataset quality:
+
+1. **Data Summary Generation** (`utils/blech_data_summary.py`):
+   - Aggregates key metrics from analysis outputs
+   - Summarizes unit counts, responsiveness, drift metrics, and more
+   - Creates a comprehensive `data_summary.json` file
+
+2. **Dataset Grading** (`utils/grade_dataset.py`):
+   - Evaluates dataset quality based on configurable criteria
+   - Grades datasets on unit counts, unit quality, and drift metrics
+   - Uses thresholds defined in `utils/grading_metrics.json`
+   - Outputs grades to `QA_output/grading.json`
+
+These tools help standardize quality assessment across datasets and identify recordings that meet experimental quality standards.
+
+</details>
+
+### Blog
+
+For more insights and updates, visit our [Blog Page](https://katzlabbrandeis.github.io/blech_clust/blogs/blogs_main.html).
+
+### Contributing
+
+We welcome contributions to the blech_clust project! If you're interested in contributing, please read our [CONTRIBUTING.md](CONTRIBUTING.md) file for guidelines on how to get started. Whether it's reporting issues, submitting pull requests, or improving documentation, your help is appreciated.
+
+### Acknowledgments
+
+This work used ACCESS-allocated resources at Brandeis University through allocation BIO230103 from the [Advanced Cyberinfrastructure Coordination Ecosystem: Services & Support](https://access-ci.org/) (ACCESS) program, which is supported by U.S. National Science Foundation grants #2138259, #2138286, #2138307, #2137603, and #2138296.
+
+The project titled "Computational Processing and Modeling of Neural Ensembles in Identifying the Nonlinear Dynamics of Taste Perception" was led by PI Abuzar Mahmood. The computational allocation was active from 2023-06-26 to 2024-06-25.
+
+### Installation
+
+The installation process is managed through a Makefile that handles all dependencies and environment setup automatically.
+
+#### Prerequisites
+
+- **Conda/Miniconda**: Required for environment management
+- **Git**: For cloning repositories
+- **System packages**: GNU parallel (optional, for parallel processing)
+
+#### Quick Start (Recommended)
+
+1. **Clone the repository:**
+   ```bash
+   git clone https://github.com/katzlabbrandeis/blech_clust.git
+   cd blech_clust
+   ```
+
+2. **Install everything:**
+   ```bash
+   make all
+   ```
+   This installs the base environment, EMG analysis tools, neuRecommend classifier, BlechRNN, and all optional dependencies.
+
+3. **Activate the environment:**
+   ```bash
+   conda activate blech_clust
+   ```
+
+#### Custom Installation
+
+For more control over what gets installed:
+
+```bash
+# Core spike sorting functionality only
+make core
+
+# Or install components individually:
+make base      # Base environment and core dependencies (required)
+make emg       # EMG analysis requirements (BSA/STFT, QDA)
+make neurec    # neuRecommend waveform classifier
+make blechrnn  # BlechRNN for firing rate estimation
+make prefect   # Prefect workflow management (for testing)
+make dev       # Development dependencies
+make optional  # Optional analysis tools
+```
+
+#### Parameter Setup
+
+After installation, set up parameter templates:
+
+```bash
+# Copy parameter templates (if none exist)
+make params
+
+# Edit the parameter files according to your experimental setup
+```
+
+See the [Getting Started wiki](https://github.com/abuzarmahmood/blech_clust/wiki/Getting-Started#setting-up-params) for detailed parameter configuration.
+
+#### GPU Support (Optional)
+
+If you plan to use GPU acceleration with BlechRNN:
+
+1. Install CUDA toolkit separately (see [PyTorch GPU installation guide](https://medium.com/@jeanpierre_lv/installing-pytorch-with-gpu-support-on-ubuntu-a-step-by-step-guide-38dcf3f8f266))
+2. Reinstall PyTorch with GPU support:
+   ```bash
+   conda activate blech_clust
+   pip install torch torchvision torchaudio --index-url https://download.pytorch.org/whl/cu118
+   ```
+
+#### Troubleshooting
+
+- **Clean installation:** If you encounter issues, remove the environment and start fresh:
+  ```bash
+  make clean
+  make all
+  ```
+
+- **Partial installation:** If a component fails, you can retry individual components:
+  ```bash
+  make base    # Retry base installation
+  make emg     # Retry EMG components
+  ```
+
+- **Environment activation:** Always activate the environment before running scripts:
+  ```bash
+  conda activate blech_clust
+  ```
+
+### Testing
+<details>
+
+#### Local Testing with Prefect
+The project uses Prefect for orchestrating test pipelines locally. To run tests:
+
+1. Start the Prefect server in a separate terminal:
+```bash
+prefect server start
+```
+
+2. In another terminal, run the tests:
+```bash
+cd <path_to_blech_clust>                # Move to blech_clust directory
+make prefect                            # Install/update Prefect
+```
+
+3. Run specific test suites:
+```bash
+# Run all tests
+python pipeline_testing/prefect_pipeline.py --all
+
+# Run only spike sorting tests
+python pipeline_testing/prefect_pipeline.py -s
+
+# Run only EMG analysis tests
+python pipeline_testing/prefect_pipeline.py -e
+
+# Run spike sorting followed by EMG analysis
+python pipeline_testing/prefect_pipeline.py --spike-emg
+```
+
+You can monitor test progress and results in the Prefect UI at http://localhost:4200
+
+#### Continuous Integration
+The project uses GitHub Actions for automated testing on pull requests:
+
+- Pre-commit checks run automatically on all PRs to enforce code style and quality
+- The full test suite runs on self-hosted runners when PRs are labeled with 'install'
+- Test results are reported in the PR checks interface
+- The workflow configuration is in `.github/workflows/python_workflow_test.yml`
+
+</details>
+
+### Convenience scripts
+- blech_clust_pre.sh : Runs steps 2-5
+- blech_clust_post.sh : Runs steps 7-14
+
+### blech_autosort.sh Script
+
+The `blech_autosort.sh` script is designed to automate the process of clustering and post-processing electrophysiology data. It ensures that the necessary parameters are set correctly and executes the pre-processing, clustering, and post-processing steps in sequence.
+
+**Usage:**
+```bash
+bash blech_autosort.sh <data_directory> [--force]
+```
+
 - `<data_directory>`: Path to the directory containing the raw data files.
 - `--force`: Optional flag to force re-processing even if previous results exist.
 
@@ -238,32 +385,30 @@
 
 ### Citation
 If you use this code in your research, please cite the following paper:
->>>>>>> 8414ea61
 
 ```bibtex
 @software{blech_clust_katz,
-  author       = {Mahmood, Abuzar and Mukherjee, Narendra and
-                  Stone, Bradly and Raymond, Martin and
-                  Germaine, Hannah and Lin, Jian-You and
-                  Mazzio, Christina and Katz, Donald},
+  author       = {Mahmood, Abuzar and
+                  Mukherjee, Narendra and
+                  Stone, Bradly and
+                  Raymond, Martin and
+                  Germaine, Hannah and
+                  Lin, Jian-You and
+                  Mazzio, Christina and
+                  Katz, Donald},
   title        = {katzlabbrandeis/blech\_clust: v1.1.0},
   month        = apr,
   year         = 2025,
   publisher    = {Zenodo},
   version      = {1.1.0},
   doi          = {10.5281/zenodo.15175273},
-  url          = {https://doi.org/10.5281/zenodo.15175273}
+  url          = {https://doi.org/10.5281/zenodo.15175273},
+  swhid        = {swh:1:dir:3970ccd774c6854819d510a288871435b6df3102
+                   ;origin=https://doi.org/10.5281/zenodo.15175272;vi
+                   sit=swh:1:snp:8c3e68b1e08e872f071a89982e99270c5846
+                   0e87;anchor=swh:1:rel:c90c05b9e71fc340ac44e6c742b2
+                   00fe3c655588;path=katzlabbrandeis-
+                   blech\_clust-10c7fab
+                  },
 }
-```
-
-## Acknowledgments
-
-This work used ACCESS-allocated resources at Brandeis University through allocation BIO230103 from the [Advanced Cyberinfrastructure Coordination Ecosystem: Services & Support](https://access-ci.org/) (ACCESS) program, supported by U.S. National Science Foundation grants #2138259, #2138286, #2138307, #2137603, and #2138296.
-
-## License
-
-See [LICENSE](LICENSE) for details.
-
----
-
-**Visit the Katz Lab:** [sites.google.com/a/brandeis.edu/katzlab](https://sites.google.com/a/brandeis.edu/katzlab/)+```