[![pre-commit.ci status](https://results.pre-commit.ci/badge/github/katzlabbrandeis/blech_clust/master.svg)](https://results.pre-commit.ci/latest/github/katzlabbrandeis/blech_clust/master)

# blech_clust

Python and R based code for clustering and sorting electrophysiology data
recorded using the Intan RHD2132 chips.  Originally written for cortical
multi-electrode recordings in Don Katz's lab at Brandeis.  Optimized for the
High performance computing cluster at Brandeis
(https://kb.brandeis.edu/display/SCI/High+Performance+Computing+Cluster) but
can be easily modified to work in any parallel environment. Visit the Katz lab
website at https://sites.google.com/a/brandeis.edu/katzlab/

### Order of operations

**Spike Sorting Pipeline:**
1. `python blech_exp_info.py`
    - Pre-clustering step. Annotate recorded channels and save experimental parameters
    - Takes template for info and electrode layout as argument
2. `python blech_clust.py`
    - Setup directories and define clustering parameters
3. `python blech_common_avg_reference.py`
    - Perform common average referencing to remove large artifacts
4. `bash blech_run_process.sh`
    - Parallel spike extraction and clustering
5. `python blech_post_process.py`
    - Add selected units to HDF5 file for further processing
6. `python blech_units_plot.py`
    - Plot waveforms of selected spikes
7. `python blech_make_arrays.py`
    - Generate spike-train arrays
8. `bash blech_run_QA.sh`
    - Quality assurance: spike-time collisions and drift analysis
9. `python blech_unit_characteristics.py`
    - Analyze unit characteristics

**EMG Analysis Pipelines:**

*Shared Steps:*
1. Complete spike sorting through `blech_make_arrays.py`
    - Required for temporal alignment with neural data
2. `python emg_filter.py`
    - Filter EMG signals using bandpass filter

*BSA/STFT Branch:* (Bayesian Spectrum Analysis/Short-Time Fourier Transform)
1. `python emg_freq_setup.py`
    - Configure parameters for frequency analysis
2. `bash blech_emg_jetstream_parallel.sh`
    - Parallel processing of EMG signals using BSA/STFT
3. `python emg_freq_post_process.py`
    - Aggregate and process frequency analysis results
4. `python emg_freq_plot.py`
    - Generate visualizations of EMG frequency components

*QDA (Jenn Li) Branch:* (Quadratic Discriminant Analysis)
1. `python emg_freq_setup.py`
    - Setup parameters for gape detection
2. `python get_gapes_Li.py`
    - Detect gapes using QDA classifier
    - Based on Li et al.'s methodology for EMG pattern recognition

### Module Documentation

- [Ephys Data Module](utils/ephys_data/README.md): Documentation for analyzing electrophysiology data

### Setup

The installation process is managed through a Makefile that handles all dependencies and environment setup.

To install everything (recommended):
```bash
make all
```

Or install components individually:

```bash
make base      # Install base environment and dependencies
make emg       # Install EMG analysis requirements (optional)
make neurec    # Install neuRecommend classifier
make blechrnn  # Install BlechRNN for firing rate estimation (optional)
```
<<<<<<< HEAD

**Note:** If you plan to use GPU with BlechRNN, you'll need to install CUDA separately.
See: [Installing PyTorch with GPU Support](https://medium.com/@jeanpierre_lv/installing-pytorch-with-gpu-support-on-ubuntu-a-step-by-step-guide-38dcf3f8f266)

To remove the environment and start fresh:
```bash
make clean
=======
conda deactivate                                            # Make sure we're in the base environemnt
conda update -n base conda                                  # Update conda to have the new Libmamba solver

cd <path_to_blech_clust>/requirements                       # Move into blech_clust folder with requirements files
conda clean --all -y                                        # Removes unused packages and caches
conda create --name blech_clust python=3.8.13 -y            # Create "blech_clust" environment with conda requirements
conda activate blech_clust                                  # Activate blech_clust environment
conda install -c conda-forge -y --file conda_requirements_base.txt # Install conda requirements
bash install_gnu_parallel.sh                                # Install GNU Parallel
pip install -r pip_requirements_base.txt                    # Install pip requirements (not covered by conda)

### Install neuRecommend (classifier)
cd ~/Desktop                                                # Relocate to download classifier library
git clone https://github.com/abuzarmahmood/neuRecommend.git # Download classifier library
pip install -r neuRecommend/requirements.txt

### Install EMG (BSA) requirements (OPTIONAL)
# Tested with installation after neuRecommend requirements
cd <path_to_blech_clust>/requirements                       # Move into blech_clust folder with requirements files
conda config --set channel_priority strict                  # Set channel priority to strict, THIS IS IMPORTANT, flexible channel priority may not work
bash emg_install.sh                                         # Install EMG requirements

### Install BlechRNN for firing rate estimation (OPTIONAL)
cd ~/Desktop                                                # Relocate to download BlechRNN
git clone https://github.com/abuzarmahmood/blechRNN.git     # Download BlechRNN
cd blechRNN                                                 # Move into BlechRNN directory
pip install $(cat requirements.txt | egrep "torch")         # Install only pytorch requirements
**Note: If you'd like to use GPU, you'll need to install CUDA
-- Suggested resource : https://medium.com/@jeanpierre_lv/installing-pytorch-with-gpu-support-on-ubuntu-a-step-by-step-guide-38dcf3f8f266

### Tweaking dependency versions
bash patch_dependencies.sh                                  # Fix issues with dependencies
>>>>>>> 53b08b48
```
- Parameter files will need to be setup according to [Setting up params](https://github.com/abuzarmahmood/blech_clust/wiki/Getting-Started#setting-up-params)

### Testing
```bash
cd <path_to_blech_clust>                                    # Move to blech_clust directory
make prefect                                                # Install/update Prefect
python pipeline_testing/prefect_pipeline.py --all           # Run all tests
```

Use `prefect server start` to start the prefect server in a different terminal window, and monitor the progress of the pipeline in th Prefect UI.


### Convenience scripts
- blech_clust_pre.sh : Runs steps 2-5
- blech_clust_post.sh : Runs steps 7-14

### Operations Workflow Visual
![nomnoml](https://github.com/user-attachments/assets/5a30d8f3-3653-4ce7-ae68-0623e3885210)

### Workflow Walkthrough
*This section is being expanded, in progress.*

Open a terminal, and run:
```
cd /path/to/blech_clust #make the blech_clust repository your working directory
conda activate blech_clust #activate blech_clust
DIR=/path/to/raw/data/files  #save the path of the target Intan data to be sorted
python blech_exp_info.py $DIR  # Generate metadata and electrode layout
```
Once you've started running the script, it will ask you to "fill in car groups". Go to the intan data folder, where you'll find a file named ```[...]_electrode_layout.csv```. Open this file in a spreadsheet editor, and fill in the ```CAR_group``` column. You should give all of the electrodes implanted in the same bundle the same identifier, and use different identifiers for different bundles (e.g. all electrodes from a bundle in right GC are called ```GC1```, and all electrodes from a bundle in left GC are called ```GC2```). Once you've edited the .csv, return to the terminal and type ```y``` ```enter```.
The script will then search your data folder for DIN files, and will print something like this, though the specific files may vary:
```
(0, 'board-DIN-09.dat'),
(1, 'board-DIN-11.dat'),
(2, 'board-DIN-12.dat'),
(3, 'board-DIN-13.dat')
```
These are the files for the Intan digital inputs that blech_clust has detected in your data folder, which should correspond to the on/off times of each stimulus presentation, and/or laser activations.

You'll also be given this prompt: ```Taste dig_ins used (IN ORDER, anything separated)  :: "x" to exit ::```. You can select as many or as few as you'd like to be included in later steps in the analysis; they don't impact initial spike-sorting. In this case, if we wanted to include DINs 11 and 13 but not 09 or 12, we would type ```1,3``` ```enter``` in the terminal, using the indices corresponding to the desired DINs. If you have a DIN for laser activations, do not include that here; it will be requested at a later step.

Next, you'll see this dialog: ```Tastes names used (IN ORDER, anything separated)  :: "x" to exit ::```, asking to provide taste names for each of your selected DINs. Supposing that DIN-11 was associated with DI H2O, and DIN-13 was 300mM sucrose, we would enter ```Water,Sucrose``` ```enter```, leaving off the molarity, which will be provided in the next step.

That prompt (```Corresponding concs used (in M, IN ORDER, COMMA separated)  :: "x" to exit ::```) should immediately follow. This requires numeric inputs, so for our stimuli of DI H2O and 300mM sucrose, the appropriate input would be ```0,0.3``` ```enter```, giving the molarity of Water as 0, and converting mM to M in the sucrose concentration.

The next prompt (```Enter palatability rankings used (anything separated), higher number = more palatable  :: "x" to exit ::```) asks for palatability rankings for the stimuli. This requires a numeric input > 0 and <= the number of stimuli, does not need to be integer, and accepts duplicate values (e.g. ```4,3,2,1``` is fine, ```0.4,0.3,0.2,0.1``` is also fine, even ```3,2,2,1``` is fine, but ```2,1,1,0``` is not, nor is ```5,4,3,2```). In our water/sucrose example, ```1,2``` ```enter``` would be an appropriate entry.

The next prompt (```Laser dig_in index, <BLANK> for none::: "x" to exit ::```) asks for the index of the DIN corresponding to laser activations. If DIN-09 was the channel for the laser, for example, we would type ```0``` ```enter```, using the index corresponding with DIN-09. Alternatively, if we had no laser, we would just hit ```enter``` to proceed.

Our final prompt (```::: Please enter any notes about the experiment.```) just asks for notes. Enter any pertinent comments, or just hit ```enter``` to finish running ```blech_exp_info.py```

Once we've finished with ```blech_exp_info.py```, we'll want to continue on with either blech_clust.py or blech_clust_pre.sh. However, before we can run either thing, we'll need to set up a params file. First, copy blech_clust/params/_templates/sorting_params_template.json to blech_clust/params/sorting_params_template.json and update as needed.

While you're there, you should also copy and adapt the other two params templates (`waveform_classifier_params.json` and `emg_params.json`), or you will probably be haunted by errors.

```
bash blech_clust_pre.sh $DIR   # Perform steps up to spike extraction and UMAP
python blech_post_process.py   # Add sorted units to HDF5 (CLI or .CSV as input)
bash blech_clust_post.sh       # Perform steps up to PSTH generation
```

### Utilities
#### utils/infer_rnn_rates.py

This script is used to infer firing rates from spike trains using a Recurrent Neural Network (RNN). The RNN is trained on the spike trains and the firing rates are inferred from the trained model. The script uses the `BlechRNN` library for training the RNN.

```
usage: infer_rnn_rates.py [-h] [--override_config] [--train_steps TRAIN_STEPS]
                          [--hidden_size HIDDEN_SIZE] [--bin_size BIN_SIZE]
                          [--train_test_split TRAIN_TEST_SPLIT] [--no_pca]
                          [--retrain] [--time_lims TIME_LIMS TIME_LIMS]
                          data_dir

Infer firing rates using RNN

positional arguments:
  data_dir              Path to data directory

optional arguments:
  -h, --help            show this help message and exit
  --override_config     Override config file and use provided
                        arguments(default: False)
  --train_steps TRAIN_STEPS
                        Number of training steps (default: 15000)
  --hidden_size HIDDEN_SIZE
                        Hidden size of RNN (default: 8)
  --bin_size BIN_SIZE   Bin size for binning spikes (default: 25)
  --train_test_split TRAIN_TEST_SPLIT
                        Fraction of data to use for training (default: 0.75)
  --no_pca              Do not use PCA for preprocessing (default: False)
  --retrain             Force retraining of model. Will overwrite existing
                        model (default: False)
  --time_lims TIME_LIMS TIME_LIMS
                        Time limits inferred firing rates (default: [1500,
                        4500])
```

### Test Dataset
We are grateful to Brandeis University Google Filestream for hosting this dataset <br>
Data to test workflow available at:<br>
https://drive.google.com/drive/folders/1ne5SNU3Vxf74tbbWvOYbYOE1mSBkJ3u3?usp=sharing

### Dependency Graph (for use with https://www.nomnoml.com/)

- **Spike Sorting**
- - [blech_exp_info] -> [blech_clust]
- - [blech_clust] -> [blech_common_average_reference]
- - [blech_common_average_reference] -> [bash blech_run_process.sh]
- - [bash blech_run_process.sh] -> [blech_post_process]
- - [blech_post_process] -> [blech_units_plot]
- - [blech_units_plot] -> [blech_make_arrays]
- - [blech_make_arrays] -> [bash blech_run_QA.sh]
- - [bash blech_run_QA.sh] -> [blech_unit_characteristics]

- **EMG shared**
- - [blech_clust] -> [blech_make_arrays]
- - [blech_make_arrays] -> [emg_filter]

- **BSA/STFT**
- - [emg_filter] -> [emg_freq_setup]
- - [emg_freq_setup] -> [bash blech_emg_jetstream_parallel.sh]
- - [bash blech_emg_jetstream_parallel.sh] -> [emg_freq_post_process]
- - [emg_freq_post_process] -> [emg_freq_plot]

- **QDA (Jenn Li)**
- - [emg_freq_setup] -> [get_gapes_Li]<|MERGE_RESOLUTION|>--- conflicted
+++ resolved
@@ -72,14 +72,12 @@
 ```
 
 Or install components individually:
-
 ```bash
 make base      # Install base environment and dependencies
 make emg       # Install EMG analysis requirements (optional)
 make neurec    # Install neuRecommend classifier
 make blechrnn  # Install BlechRNN for firing rate estimation (optional)
 ```
-<<<<<<< HEAD
 
 **Note:** If you plan to use GPU with BlechRNN, you'll need to install CUDA separately.
 See: [Installing PyTorch with GPU Support](https://medium.com/@jeanpierre_lv/installing-pytorch-with-gpu-support-on-ubuntu-a-step-by-step-guide-38dcf3f8f266)
@@ -87,40 +85,6 @@
 To remove the environment and start fresh:
 ```bash
 make clean
-=======
-conda deactivate                                            # Make sure we're in the base environemnt
-conda update -n base conda                                  # Update conda to have the new Libmamba solver
-
-cd <path_to_blech_clust>/requirements                       # Move into blech_clust folder with requirements files
-conda clean --all -y                                        # Removes unused packages and caches
-conda create --name blech_clust python=3.8.13 -y            # Create "blech_clust" environment with conda requirements
-conda activate blech_clust                                  # Activate blech_clust environment
-conda install -c conda-forge -y --file conda_requirements_base.txt # Install conda requirements
-bash install_gnu_parallel.sh                                # Install GNU Parallel
-pip install -r pip_requirements_base.txt                    # Install pip requirements (not covered by conda)
-
-### Install neuRecommend (classifier)
-cd ~/Desktop                                                # Relocate to download classifier library
-git clone https://github.com/abuzarmahmood/neuRecommend.git # Download classifier library
-pip install -r neuRecommend/requirements.txt
-
-### Install EMG (BSA) requirements (OPTIONAL)
-# Tested with installation after neuRecommend requirements
-cd <path_to_blech_clust>/requirements                       # Move into blech_clust folder with requirements files
-conda config --set channel_priority strict                  # Set channel priority to strict, THIS IS IMPORTANT, flexible channel priority may not work
-bash emg_install.sh                                         # Install EMG requirements
-
-### Install BlechRNN for firing rate estimation (OPTIONAL)
-cd ~/Desktop                                                # Relocate to download BlechRNN
-git clone https://github.com/abuzarmahmood/blechRNN.git     # Download BlechRNN
-cd blechRNN                                                 # Move into BlechRNN directory
-pip install $(cat requirements.txt | egrep "torch")         # Install only pytorch requirements
-**Note: If you'd like to use GPU, you'll need to install CUDA
--- Suggested resource : https://medium.com/@jeanpierre_lv/installing-pytorch-with-gpu-support-on-ubuntu-a-step-by-step-guide-38dcf3f8f266
-
-### Tweaking dependency versions
-bash patch_dependencies.sh                                  # Fix issues with dependencies
->>>>>>> 53b08b48
 ```
 - Parameter files will need to be setup according to [Setting up params](https://github.com/abuzarmahmood/blech_clust/wiki/Getting-Started#setting-up-params)
 
