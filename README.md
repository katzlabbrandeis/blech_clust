# blech_clust

Python and R based code for clustering and sorting electrophysiology data
recorded using the Intan RHD2132 chips.  Originally written for cortical
multi-electrode recordings in Don Katz's lab at Brandeis.  Optimized for the
High performance computing cluster at Brandeis
(https://kb.brandeis.edu/display/SCI/High+Performance+Computing+Cluster) but
can be easily modified to work in any parallel environment. Visit the Katz lab
website at https://sites.google.com/a/brandeis.edu/katzlab/

<<<<<<< HEAD
### Setup
```
cd <path_to_blech_clust>/requirements               # Move into blech_clust folder with requirements files
conda clean --all                                   # Removes unused packages and caches
conda create --name blech_clust python=3.8.13       # Create "blech_clust" environment with conda requirements
conda activate blech_clust                          # Activate blech_clust environment
bash conda_requirements_base.sh                     # Install main packages using conda/mamba
bash install_gnu_parallel.sh                        # Install GNU Parallel
pip install -r pip_requirements_base.txt            # Install pip requirements (not covered by conda)
```
- Parameter files will need to be setup according to [Setting up params](https://github.com/abuzarmahmood/blech_clust/wiki/Getting-Started#setting-up-params)

### Convenience scripts
- blech_clust_pre.sh : Runs steps 2-5  
- blech_clust_post.sh : Runs steps 7-14   

=======
>>>>>>> 43d76cfc
### Order of operations  
1. `python blech_exp_info.py`  
    - Pre-clustering step. Annotate recorded channels and save experimental parameters  
    - Takes template for info and electrode layout as argument

2. `python blech_clust.py`
    - Setup directories and define clustering parameters  
3. `python blech_common_avg_reference.py`  
    - Perform common average referencing to remove large artifacts  
4. `bash blech_run_process.sh` 
    - Embarrasingly parallel spike extraction and clustering  

5. `python blech_post_process.py`  
    - Add selected units to HDF5 file for further processing  

6. `python blech_units_similarity.py`  
    - Check for collisions of spiketimes to assess double-counting of waveforms in clustering  
7. `python blech_units_plot.py`  
    - Plot waveforms of selected spikes  
8. `python blech_make_arrays.py`  
    - Generate spike-train arrays  
9. `python blech_make_psth.py`  
    - Plots PSTHs and rasters for all selected units  
10. `python blech_palatability_identity_setup.py`  
12. `python blech_overlay_psth.py`  
    - Plot overlayed PSTHs for units with respective waveforms  

### Setup
```
cd <path_to_blech_clust>/requirements               # Move into blech_clust folder with requirements files
conda clean --all                                   # Removes unused packages and caches
conda create --name blech_clust python=3.8.13       # Create "blech_clust" environment with conda requirements
conda activate blech_clust                          # Activate blech_clust environment
bash conda_requirements_base.sh                     # Install main packages using conda/mamba
bash install_gnu_parallel.sh                        # Install GNU Parallel
pip install -r pip_requirements_base.txt            # Install pip requirements (not covered by conda)
```

### Convenience scripts
- blech_clust_pre.sh : Runs steps 2-5  
- blech_clust_post.sh : Runs steps 7-14   

### Operations Workflow Visual 
![update_outline](https://github.com/abuzarmahmood/blech_clust/assets/12436309/fb49e48e-adbe-4f21-bcd6-4e6813fa0082)


### Example workflow
```
DIR=/path/to/raw/data/files  
python blech_exp_info.py $DIR  # Generate metadata and electrode layout  
bash blech_clust_pre.sh $DIR   # Perform steps up to spike extraction and UMAP  
python blech_post_process.py   # Add sorted units to HDF5 (CLI or .CSV as input)  
bash blech_clust_post.sh       # Perform steps up to PSTH generation
```

### Test Dataset
We are grateful to Brandeis University Google Filestream for hosting this dataset <br>
Data to test workflow available at:<br>
https://drive.google.com/drive/folders/1ne5SNU3Vxf74tbbWvOYbYOE1mSBkJ3u3?usp=sharing<|MERGE_RESOLUTION|>--- conflicted
+++ resolved
@@ -8,25 +8,6 @@
 can be easily modified to work in any parallel environment. Visit the Katz lab
 website at https://sites.google.com/a/brandeis.edu/katzlab/
 
-<<<<<<< HEAD
-### Setup
-```
-cd <path_to_blech_clust>/requirements               # Move into blech_clust folder with requirements files
-conda clean --all                                   # Removes unused packages and caches
-conda create --name blech_clust python=3.8.13       # Create "blech_clust" environment with conda requirements
-conda activate blech_clust                          # Activate blech_clust environment
-bash conda_requirements_base.sh                     # Install main packages using conda/mamba
-bash install_gnu_parallel.sh                        # Install GNU Parallel
-pip install -r pip_requirements_base.txt            # Install pip requirements (not covered by conda)
-```
-- Parameter files will need to be setup according to [Setting up params](https://github.com/abuzarmahmood/blech_clust/wiki/Getting-Started#setting-up-params)
-
-### Convenience scripts
-- blech_clust_pre.sh : Runs steps 2-5  
-- blech_clust_post.sh : Runs steps 7-14   
-
-=======
->>>>>>> 43d76cfc
 ### Order of operations  
 1. `python blech_exp_info.py`  
     - Pre-clustering step. Annotate recorded channels and save experimental parameters  
@@ -64,6 +45,7 @@
 bash install_gnu_parallel.sh                        # Install GNU Parallel
 pip install -r pip_requirements_base.txt            # Install pip requirements (not covered by conda)
 ```
+- Parameter files will need to be setup according to [Setting up params](https://github.com/abuzarmahmood/blech_clust/wiki/Getting-Started#setting-up-params)
 
 ### Convenience scripts
 - blech_clust_pre.sh : Runs steps 2-5  
