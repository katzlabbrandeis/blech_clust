--- conflicted
+++ resolved
@@ -5,11 +5,7 @@
 run-name: python_test
 on:
   pull_request:
-<<<<<<< HEAD
-
-=======
   workflow_dispatch:
->>>>>>> e07ceef0
 jobs:
   Preamble:
     runs-on: self-hosted
