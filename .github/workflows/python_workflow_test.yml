# Description: This is a test workflow for running a Python script on a self-hosted runner
# Don't chain jobs together as any failure in one job will stop the workflow

name: Python test
run-name: python_test
<<<<<<< HEAD
on: [pull_request, workflow_dispatch]
=======
on:
  pull_request:
  workflow_dispatch:
>>>>>>> e07ceef0
jobs:
  Preamble:
    runs-on: self-hosted
    concurrency:
      group: ${{ github.workflow }}-${{ github.ref }} preamble
      cancel-in-progress: true
    steps:
      - run: pwd
      - run: which python
      - run: conda info --envs
      - name: Set up repo
        uses: actions/checkout@v4
      - run: git status
      - run: echo "${{ github.ref }} | ${{ github.repository }} | ${{ github.event.pull_request.title }}"
      - name: Copy files to working-directory
        run: cp -r ./* /home/exouser/Desktop/blech_clust
      - name: Check files in working-directory
        run: ls -R /home/exouser/Desktop/blech_clust
      - name: Setup params
        run: cp /home/exouser/Desktop/blech_clust/params/_templates/* /home/exouser/Desktop/blech_clust/params
      - name: Check params
        run: for f in $(find /home/exouser/Desktop/blech_clust/params/ -type f); do echo $f; cat $f; done
  Spike-Only:
    runs-on: self-hosted
    needs: Preamble
    concurrency:
      group: ${{ github.workflow }}-${{ github.ref }} spike
      cancel-in-progress: true
    steps:
      - name: Prefect SPIKE only test
        shell: bash
        working-directory: /home/exouser/Desktop/blech_clust
        run: python pipeline_testing/prefect_pipeline.py -s 2>&1 |
          tee ~/Desktop/blech_clust/github.log;
          if grep -q "ERROR" ~/Desktop/blech_clust/github.log;
                            then echo "ERROR detected by bash"; exit 1; fi
  EMG-Only:
    runs-on: self-hosted
    needs: Preamble
    concurrency:
      group: ${{ github.workflow }}-${{ github.ref }} emg
      cancel-in-progress: true
    steps:
      - name: Prefect EMG only test
        shell: bash
        working-directory: /home/exouser/Desktop/blech_clust
        run: python pipeline_testing/prefect_pipeline.py -e 2>&1 |
          tee ~/Desktop/blech_clust/github.log;
          if grep -q "ERROR" ~/Desktop/blech_clust/github.log;
                            then echo "ERROR detected by bash"; exit 1; fi
  Spike-EMG:
    runs-on: self-hosted
    needs: Preamble
    concurrency:
      group: ${{ github.workflow }}-${{ github.ref }} spike+emg
      cancel-in-progress: true
    steps:
      - name: Prefect SPIKE then EMG test
        shell: bash
        working-directory: /home/exouser/Desktop/blech_clust
        run: python pipeline_testing/prefect_pipeline.py --spike-emg 2>&1 |
          tee ~/Desktop/blech_clust/github.log;
          if grep -q "ERROR" ~/Desktop/blech_clust/github.log;
                            then echo "ERROR detected by bash"; exit 1; fi<|MERGE_RESOLUTION|>--- conflicted
+++ resolved
@@ -3,13 +3,9 @@
 
 name: Python test
 run-name: python_test
-<<<<<<< HEAD
-on: [pull_request, workflow_dispatch]
-=======
 on:
   pull_request:
   workflow_dispatch:
->>>>>>> e07ceef0
 jobs:
   Preamble:
     runs-on: self-hosted
